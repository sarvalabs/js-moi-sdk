"use strict";
Object.defineProperty(exports, "__esModule", { value: true });
exports.AssetStandard = void 0;
/**
 * Enumerates the standard of assets in the system.
 * MAS is moi asset standard.
 */
<<<<<<< HEAD
var AssetKind;
(function (AssetKind) {
    AssetKind[AssetKind["ASSET_KIND_VALUE"] = 0] = "ASSET_KIND_VALUE";
    AssetKind[AssetKind["ASSET_KIND_FILE"] = 1] = "ASSET_KIND_FILE";
    AssetKind[AssetKind["ASSET_KIND_LOGIC"] = 2] = "ASSET_KIND_LOGIC";
    AssetKind[AssetKind["ASSET_KIND_CONTEXT"] = 3] = "ASSET_KIND_CONTEXT";
})(AssetKind = exports.AssetKind || (exports.AssetKind = {}));
=======
var AssetStandard;
(function (AssetStandard) {
    AssetStandard[AssetStandard["MAS0"] = 0] = "MAS0";
    AssetStandard[AssetStandard["MAS1"] = 1] = "MAS1";
})(AssetStandard || (exports.AssetStandard = AssetStandard = {}));
>>>>>>> 38b3e5f5
<|MERGE_RESOLUTION|>--- conflicted
+++ resolved
@@ -5,18 +5,8 @@
  * Enumerates the standard of assets in the system.
  * MAS is moi asset standard.
  */
-<<<<<<< HEAD
-var AssetKind;
-(function (AssetKind) {
-    AssetKind[AssetKind["ASSET_KIND_VALUE"] = 0] = "ASSET_KIND_VALUE";
-    AssetKind[AssetKind["ASSET_KIND_FILE"] = 1] = "ASSET_KIND_FILE";
-    AssetKind[AssetKind["ASSET_KIND_LOGIC"] = 2] = "ASSET_KIND_LOGIC";
-    AssetKind[AssetKind["ASSET_KIND_CONTEXT"] = 3] = "ASSET_KIND_CONTEXT";
-})(AssetKind = exports.AssetKind || (exports.AssetKind = {}));
-=======
 var AssetStandard;
 (function (AssetStandard) {
     AssetStandard[AssetStandard["MAS0"] = 0] = "MAS0";
     AssetStandard[AssetStandard["MAS1"] = 1] = "MAS1";
-})(AssetStandard || (exports.AssetStandard = AssetStandard = {}));
->>>>>>> 38b3e5f5
+})(AssetStandard || (exports.AssetStandard = AssetStandard = {}));