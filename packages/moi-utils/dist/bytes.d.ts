--- conflicted
+++ resolved
@@ -1,7 +1,4 @@
-<<<<<<< HEAD
-=======
 import { Buffer } from "buffer";
->>>>>>> 3d5b73c8
 /**
  * Array-like type representing bytes.
  */
