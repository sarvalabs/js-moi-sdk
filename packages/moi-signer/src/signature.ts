--- conflicted
+++ resolved
@@ -1,13 +1,13 @@
-<<<<<<< HEAD
 import { hexToBytes } from "moi-utils";
+import { ErrorCode, ErrorUtils } from "moi-utils";
 
 export default class Signature {
     private prefix: Uint8Array;
     private digest: Uint8Array;
     private extraData: Uint8Array;
-    private name: String
+    private name: string
 
-    constructor(prefix?: Uint8Array, digest?: Uint8Array, extraData?: Uint8Array, signatureName?: String) {
+    constructor(prefix?: Uint8Array, digest?: Uint8Array, extraData?: Uint8Array, signatureName?: string) {
         this.prefix = prefix;
         this.digest = digest;
         this.extraData = extraData;
@@ -27,81 +27,10 @@
         this.digest = sig.subarray(2, 2 + sigLen);
         this.extraData = sig.subarray(2 + sigLen);
         this.name = this.getSignatureName(sig[0]);
-=======
-import { ErrorCode, ErrorUtils } from "moi-utils";
-
-/**
- * Signature
- *
- * Represents a signature object, storing its components and providing methods for 
- * manipulation and serialization.
- */
-export default class Signature {
-    private prefix: Buffer;
-    private digest: Buffer;
-    private extraData: Buffer;
-    private name: string;
-
-    constructor(
-        prefix: Buffer = Buffer.alloc(0),
-        digest: Buffer = Buffer.alloc(0),
-        extraData: Buffer = Buffer.alloc(0),
-        signatureName: string = ""
-    ) {
-        this.prefix = prefix;
-        this.digest = digest;
-        this.extraData = extraData;
-        this.name = signatureName;
-    }
-
-    /**
-     * unmarshall
-     *
-     * Unmarshalls a serialized signature into its individual components.
-     *
-     * @param signature - The serialized signature to be unmarshalled, as a 
-     * Buffer or hexadecimal string.
-     * @throws Error if the signature length or index is invalid.
-     */
-    public unmarshall(signature: Buffer | string): void {
-        const sig = typeof signature === "string" ? Buffer.from(signature, 'hex') : Buffer.from(signature);
-
-        const sigLen = sig[1];
-        if (typeof sigLen === "undefined") {
-            ErrorUtils.throwError(
-                "Invalid signature length",
-                ErrorCode.INVALID_SIGNATURE
-            );
-        }
-
-        const sigIndex = sig[0];
-        if (typeof sigIndex !== "number") {
-            ErrorUtils.throwError(
-                "Invalid signature index.",
-                ErrorCode.INVALID_SIGNATURE
-            );
-        }
-
-        this.prefix = sig.subarray(0, 2);
-        this.digest = sig.subarray(2, 2 + sigLen);
-        this.extraData = sig.subarray(2 + sigLen);
-        this.name = this.getSignatureName(sigIndex);
->>>>>>> a8c9d331
     }
     
 
-<<<<<<< HEAD
     public Digest(): Uint8Array {
-=======
-    /**
-     * getDigest
-     *
-     * Retrieves the digest bytes of the signature.
-     *
-     * @returns The digest bytes of the signature as a Buffer.
-     */
-    public getDigest(): Buffer {
->>>>>>> a8c9d331
         return this.digest;
     }
 
@@ -135,51 +64,19 @@
         return this.name;
     }
 
-<<<<<<< HEAD
     public Extra(): Uint8Array {
         return this.extraData;
     }
 
     public Serialize(): Uint8Array {
         if (this.name === "") {
-          throw new Error("Signature is not initialized");
+          ErrorUtils.throwError("Signature is not initialized", ErrorCode.NOT_INITIALIZED);
         }
       
         const finalSigBytesWithoutExtra = new Uint8Array([...this.prefix, ...this.digest]);
         const finalSigBytes = new Uint8Array([...finalSigBytesWithoutExtra, ...this.extraData]);
         
         return finalSigBytes;
-=======
-    /**
-     * getExtra
-     *
-     * Retrieves the additional data associated with the signature.
-     *
-     * @returns The extra data as a Buffer.
-     */
-    public getExtra(): Buffer {
-        return this.extraData;
-    }
-
-    /**
-     * serialize
-     *
-     * Serializes the signature into a Buffer.
-     *
-     * @returns The serialized signature as a Buffer.
-     * @throws Error if the signature is not initialized.
-     */
-    public serialize(): Buffer {
-        if (this.name === "") {
-            ErrorUtils.throwError(
-                "Signature is not initialized.",
-                ErrorCode.NOT_INITIALIZED
-            )
-        }
-
-        const finalSigBytesWithoutExtra = Buffer.concat([this.prefix, this.digest]);
-        return Buffer.concat([finalSigBytesWithoutExtra, this.extraData]);
->>>>>>> a8c9d331
     }
 
     /**
