--- conflicted
+++ resolved
@@ -1,4 +1,3 @@
-<<<<<<< HEAD
 import Blake2b from "blake2b";
 import * as nobleECC from '@noble/secp256k1';
 import { hmac } from '@noble/hashes/hmac';
@@ -7,8 +6,6 @@
 import { hexToBytes } from "moi-utils";
 
 import { toDER, bip66Encode, SigDigest, bip66Decode, JoinSignature, fromDER } from "./utils";
-=======
->>>>>>> a8c9d331
 import { SigType } from "../types";
 import Signature from "./signature";
 
@@ -28,24 +25,9 @@
         this.sigName = "ECDSA_S256";
     }
 
-<<<<<<< HEAD
     sign(message: Uint8Array, vault: Wallet): Signature {
         let signingKey = vault.privateKey();
         let _signingKey: Uint8Array
-=======
-    /**
-     * sign
-     *
-     * Signs a message using the ECDSA_S256 signature algorithm.
-     *
-     * @param message - The message to be signed, as a Buffer.
-     * @param signingKey - The private key used for signing, either as 
-     * a hexadecimal string or a Buffer.
-     * @returns A Signature object representing the signed message.
-     */
-    public sign(message: Buffer, signingKey: Buffer | string): Signature {
-        let _signingKey: Buffer
->>>>>>> a8c9d331
         if(typeof signingKey === "string") {
             _signingKey = hexToBytes(signingKey)
         }else {
@@ -55,7 +37,6 @@
         // Hashing raw message with blake2b to get 32 bytes digest 
         const messageHash = Blake2b(256 / 8).update(message).digest();
         
-<<<<<<< HEAD
         const sigParts = nobleECC.signSync(messageHash, _signingKey, { der: false }); 
         
         const digest: SigDigest = {
@@ -64,16 +45,6 @@
         }
 
         const signature = bip66Encode(digest);
-=======
-        const keyPair = ECPair.fromPrivateKey(_signingKey, { network: networks.bitcoin });
-        let signature = script.signature.encode(
-          keyPair.sign(Buffer.from(messageHash)),
-          Transaction.SIGHASH_ALL
-        );
-                     
-        // Removing last byte, since it's always 0x01 because of SIGHASH_ALL hashType
-        signature = signature.slice(0, signature.length - 1);
->>>>>>> a8c9d331
         
         const prefixArray = new Uint8Array(2);
         prefixArray[0] = this.prefix;
@@ -87,34 +58,12 @@
         return sig;
     }
 
-<<<<<<< HEAD
     verify(message: Uint8Array, signature: Signature, publicKey: Uint8Array): Boolean {  
         let verificationKey = new Uint8Array(signature.Extra().length + publicKey.length);
         verificationKey.set(signature.Extra());
         verificationKey.set(publicKey, signature.Extra().length);
 
         let derSignature = signature.Digest();
-=======
-    /**
-     * verify
-     *
-     * Verifies the signature of a message using the ECDSA_S256 signature algorithm.
-     *
-     * @param message - The message to be verified, as a Buffer.
-     * @param signature - The signature to be verified, as a Signature instance.
-     * @param publicKey - The public key used for verification, as a Buffer.
-     * @returns A boolean indicating whether the signature is valid.
-     */
-    public verify(message: Buffer, signature: Signature, publicKey: Buffer): boolean {  
-
-        let verificationKey = Buffer.concat([signature.getExtra(), publicKey])
-
-        let rawSignature = signature.getDigest();
-        // Appending the byte that was removed at the time of signing      
-        let sigComps = script.signature.decode(
-            Buffer.concat([rawSignature, Buffer.from([0x01])])
-        );
->>>>>>> a8c9d331
 
         const messageHash = Blake2b(256 / 8).update(message).digest();
 
