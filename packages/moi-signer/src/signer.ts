--- conflicted
+++ resolved
@@ -3,19 +3,12 @@
     cryptographic activity like signing and verification 
     using different Curves and Algorithms
 */
-<<<<<<< HEAD
-import ECDSA_S256 from "./ecdsa"
-import { SigType } from "../types"
-import { Wallet } from "moi-wallet"
-import Signature from "./signature"
-import { bytesToHex, hexToBytes } from "moi-utils"
-=======
+import { hexToBytes } from "moi-utils"
 import { AbstractProvider, Options, InteractionResponse, InteractionRequest } from "moi-providers";
 import ECDSA_S256 from "./ecdsa";
 import { SigType, InteractionObject, SigningAlgorithms } from "../types";
 import Signature from "./signature";
 import { ErrorCode, ErrorUtils, IxType, isValidAddress } from "moi-utils";
->>>>>>> a8c9d331
 
 
 /**
@@ -84,21 +77,6 @@
             throw err;
         }
     }
-
-<<<<<<< HEAD
-    public sign(message: Uint8Array, sigAlgo: SigType): String {
-        if(sigAlgo) {
-            switch(sigAlgo.sigName) {
-                case "ECDSA_S256": {
-                    const _sigAlgo = this.signingAlgorithms["ecdsa_secp256k1"];
-                    const sig = _sigAlgo.sign(message, this.signingVault);
-                    const sigBytes =  sig.Serialize()
-                    return bytesToHex(sigBytes)
-                }
-                default: {
-                    throw new Error("invalid signature type")
-                }
-=======
     /**
      * checkInteraction
      *
@@ -128,7 +106,6 @@
         if(ixObject.type === IxType.VALUE_TRANSFER) {
             if(!ixObject.receiver) {
                 ErrorUtils.throwError("Receiver address is missing", ErrorCode.MISSING_ARGUMENT);
->>>>>>> a8c9d331
             }
     
             if(!isValidAddress(ixObject.receiver)) {
@@ -192,15 +169,6 @@
         }
     }
 
-<<<<<<< HEAD
-    public verify(message: Uint8Array, signature: string | Uint8Array, publicKey: String | Uint8Array): boolean {
-        let verificationKey: Uint8Array;
-
-        if (typeof publicKey === "string") {
-            verificationKey = hexToBytes(publicKey as string)
-        } else {
-            verificationKey = publicKey as Uint8Array
-=======
     /**
      * verify
      *
@@ -213,38 +181,29 @@
      * @returns A boolean indicating whether the signature is valid or not.
      * @throws Error if the signature is invalid or the signature byte is not recognized.
      */
-    public verify(message: Buffer, signature: string|Buffer, publicKey: string|Buffer): boolean {
-        let verificationKey: Buffer;
-
-        if(typeof publicKey === "string") {
-            verificationKey = Buffer.from(publicKey, 'hex');
+    public verify(message: Uint8Array, signature: string|Uint8Array, publicKey: string|Uint8Array): boolean {
+        let verificationKey: Uint8Array;
+
+        if (typeof publicKey === "string") {
+            verificationKey = hexToBytes(publicKey as string)
         } else {
-            verificationKey = Buffer.from(publicKey)
->>>>>>> a8c9d331
+            verificationKey = publicKey as Uint8Array
         }
 
         const sig = new Signature();
         sig.unmarshall(signature);
 
-<<<<<<< HEAD
-        switch (sig.SigByte()) {
-=======
         switch(sig.getSigByte()) {
->>>>>>> a8c9d331
             case 1: {
                 const _sig = this.signingAlgorithms["ecdsa_secp256k1"];
 
                 return _sig.verify(message, sig, verificationKey);
             }
             default: {
-<<<<<<< HEAD
-                throw new Error("Invalid signature");
-=======
                 ErrorUtils.throwError(
                     "Invalid signature provided. Unable to verify the signature.", 
                     ErrorCode.INVALID_SIGNATURE
                 )
->>>>>>> a8c9d331
             }
         }
 
