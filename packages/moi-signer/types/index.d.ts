--- conflicted
+++ resolved
@@ -5,12 +5,8 @@
 export interface SigType {
     prefix: number;
     sigName: String;
-<<<<<<< HEAD
-    sign(message: Uint8Array, vault: Wallet): Signature
-    verify(message: Uint8Array, signature: Signature, publicKey: Uint8Array): Boolean
-=======
     sign(message: Buffer, signingKey: string | Buffer): Signature
-    verify(message: Buffer, signature: Signature, publicKey: Buffer): Boolean
+    verify(message: Uint8Array, signature: Signature, publicKey: Uint8Array): boolean
 }
 
 export interface SigningAlgorithms {
@@ -74,5 +70,4 @@
     fuel_limit: number | bigint;
     
     payload?: InteractionPayload;
->>>>>>> a8c9d331
 }