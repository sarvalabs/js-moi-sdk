--- conflicted
+++ resolved
@@ -5,28 +5,10 @@
 // import { serializeIxObject } from "../src/serializer";
 
 describe("Test ECDSA Signing and verification with SECP256k1 Curve", () => {
-<<<<<<< HEAD
     const sampleMnemonic = "unlock element young void mass casino suffer twin earth drill aerobic tooth"
     const smapleSig = "01473045022100acbfe695e7dbd3c5361238478327813b01feda3a9e7e7ca2867ab873f4444d20022079f41e1cf3fc2816fbb194186162c800dffc041a4eef9a8ba9b1f3c3ff2e399f03";
     const pubKey = "e0c762f9f5e47395559346f4f780329c49eebd0a53cbb69c3cb3117ff4e0e24f";
     const _message = Buffer.from("hello, world");
-=======
-    // const sampleMnemonic = "unlock element young void mass casino suffer twin earth drill aerobic tooth"
-    // const smapleSig = "01473045022100acbfe695e7dbd3c5361238478327813b01feda3a9e7e7ca2867ab873f4444d20022079f41e1cf3fc2816fbb194186162c800dffc041a4eef9a8ba9b1f3c3ff2e399f03";
-    // const pubKey = "5f2c7306be02b16d0f1ae75ae3fdbedf10b970d98c7646ec5e9beaf325a2e004";
-    // const _message = serializeIxObject({
-    //     type: 3,
-    //     nonce: 0,
-    //     sender: "870ad6c5150ea8c0355316974873313004c6b9425a855a06fff16f408b0e0a8b",
-    //     fuel_price: 1248577,
-    //     fuel_limit: 1248577,
-    //     payload: {
-    //         type: 3,
-    //         symbol: "MOI",
-    //         supply: 1248577
-    //     }
-    // });
->>>>>>> a8c9d331
 
     describe("Signing raw message", () => {
         it("should signing the message `hello, world`", async() => {
@@ -46,14 +28,9 @@
 
     describe("Verification of multi-hash signature", () => {
         it("should verify the publicKey against the given signature with rawMessage `hello, world`", async() => {
-<<<<<<< HEAD
             const _signer = new Signer();
             const verification =  _signer.verify(_message, smapleSig, pubKey);
             expect(verification).toBe(true);
-=======
-            // const _signer = new Signer();
-            // _signer.verify(_message, smapleSig, pubKey);
->>>>>>> a8c9d331
         })
     })
 })