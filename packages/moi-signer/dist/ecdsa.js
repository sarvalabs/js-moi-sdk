"use strict";
var __createBinding = (this && this.__createBinding) || (Object.create ? (function(o, m, k, k2) {
    if (k2 === undefined) k2 = k;
    var desc = Object.getOwnPropertyDescriptor(m, k);
    if (!desc || ("get" in desc ? !m.__esModule : desc.writable || desc.configurable)) {
      desc = { enumerable: true, get: function() { return m[k]; } };
    }
    Object.defineProperty(o, k2, desc);
}) : (function(o, m, k, k2) {
    if (k2 === undefined) k2 = k;
    o[k2] = m[k];
}));
var __setModuleDefault = (this && this.__setModuleDefault) || (Object.create ? (function(o, v) {
    Object.defineProperty(o, "default", { enumerable: true, value: v });
}) : function(o, v) {
    o["default"] = v;
});
var __importStar = (this && this.__importStar) || function (mod) {
    if (mod && mod.__esModule) return mod;
    var result = {};
    if (mod != null) for (var k in mod) if (k !== "default" && Object.prototype.hasOwnProperty.call(mod, k)) __createBinding(result, mod, k);
    __setModuleDefault(result, mod);
    return result;
};
var __importDefault = (this && this.__importDefault) || function (mod) {
    return (mod && mod.__esModule) ? mod : { "default": mod };
};
Object.defineProperty(exports, "__esModule", { value: true });
<<<<<<< HEAD
const blake2b_1 = __importDefault(require("blake2b"));
const nobleECC = __importStar(require("@noble/secp256k1"));
const hmac_1 = require("@noble/hashes/hmac");
const sha256_1 = require("@noble/hashes/sha256");
const moi_utils_1 = require("moi-utils");
const utils_1 = require("./utils");
const signature_1 = __importDefault(require("./signature"));
nobleECC.utils.hmacSha256Sync = (key, ...msgs) => (0, hmac_1.hmac)(sha256_1.sha256, key, nobleECC.utils.concatBytes(...msgs));
=======
const signature_1 = __importDefault(require("./signature"));
const bitcoinjs_lib_1 = require("bitcoinjs-lib");
const blake2b_1 = __importDefault(require("blake2b"));
/**
 * ECDSA_S256
 *
 * Represents the ECDSA_S256 signature type.
 */
>>>>>>> a8c9d331
class ECDSA_S256 {
    prefix;
    sigName;
    constructor() {
        this.prefix = 1;
        this.sigName = "ECDSA_S256";
    }
    /**
     * sign
     *
     * Signs a message using the ECDSA_S256 signature algorithm.
     *
     * @param message - The message to be signed, as a Buffer.
     * @param signingKey - The private key used for signing, either as
     * a hexadecimal string or a Buffer.
     * @returns A Signature object representing the signed message.
     */
    sign(message, signingKey) {
        let _signingKey;
        if (typeof signingKey === "string") {
            _signingKey = (0, moi_utils_1.hexToBytes)(signingKey);
        }
        else {
            _signingKey = signingKey;
        }
        // Hashing raw message with blake2b to get 32 bytes digest 
        const messageHash = (0, blake2b_1.default)(256 / 8).update(message).digest();
<<<<<<< HEAD
        const sigParts = nobleECC.signSync(messageHash, _signingKey, { der: false });
        const digest = {
            _r: (0, utils_1.toDER)(sigParts.slice(0, 32)),
            _s: (0, utils_1.toDER)(sigParts.slice(32, 64))
        };
        const signature = (0, utils_1.bip66Encode)(digest);
        const prefixArray = new Uint8Array(2);
        prefixArray[0] = this.prefix;
        prefixArray[1] = signature.length;
        const pubKey = nobleECC.getPublicKey(_signingKey, true);
        const parityByte = new Uint8Array([pubKey[0]]);
        const sig = new signature_1.default(prefixArray, signature, parityByte, this.sigName);
=======
        const keyPair = bitcoinjs_lib_1.ECPair.fromPrivateKey(_signingKey, { network: bitcoinjs_lib_1.networks.bitcoin });
        let signature = bitcoinjs_lib_1.script.signature.encode(keyPair.sign(Buffer.from(messageHash)), bitcoinjs_lib_1.Transaction.SIGHASH_ALL);
        // Removing last byte, since it's always 0x01 because of SIGHASH_ALL hashType
        signature = signature.slice(0, signature.length - 1);
        const prefixArray = new Uint8Array(2);
        prefixArray[0] = this.prefix;
        prefixArray[1] = signature.length;
        const sig = new signature_1.default(Buffer.from(prefixArray), signature, Buffer.from([keyPair.publicKey[0]]), this.sigName);
>>>>>>> a8c9d331
        return sig;
    }
    /**
     * verify
     *
     * Verifies the signature of a message using the ECDSA_S256 signature algorithm.
     *
     * @param message - The message to be verified, as a Buffer.
     * @param signature - The signature to be verified, as a Signature instance.
     * @param publicKey - The public key used for verification, as a Buffer.
     * @returns A boolean indicating whether the signature is valid.
     */
    verify(message, signature, publicKey) {
<<<<<<< HEAD
        let verificationKey = Buffer.concat([signature.Extra(), publicKey]);
        let rawSignature = signature.Digest();
        // Hashing raw message with blake2b to get 32 bytes digest 
        const messageHash = (0, blake2b_1.default)(256 / 8).update(message).digest();
        const _digest = (0, utils_1.bip66Decode)(rawSignature);
        const sigDigest = {
            _r: (0, utils_1.fromDER)(_digest._r),
            _s: (0, utils_1.fromDER)(_digest._s)
        };
        return nobleECC.verify((0, utils_1.JoinSignature)(sigDigest), messageHash, verificationKey, { strict: true });
=======
        let verificationKey = Buffer.concat([signature.getExtra(), publicKey]);
        let rawSignature = signature.getDigest();
        // Appending the byte that was removed at the time of signing      
        let sigComps = bitcoinjs_lib_1.script.signature.decode(Buffer.concat([rawSignature, Buffer.from([0x01])]));
        // Hashing raw message with blake2b to get 32 bytes digest 
        const messageHash = (0, blake2b_1.default)(256 / 8).update(message).digest();
        const parsedPubkey = bitcoinjs_lib_1.ECPair.fromPublicKey(verificationKey, { network: bitcoinjs_lib_1.networks.bitcoin });
        return parsedPubkey.verify(messageHash, sigComps.signature);
>>>>>>> a8c9d331
    }
}
exports.default = ECDSA_S256;<|MERGE_RESOLUTION|>--- conflicted
+++ resolved
@@ -26,7 +26,6 @@
     return (mod && mod.__esModule) ? mod : { "default": mod };
 };
 Object.defineProperty(exports, "__esModule", { value: true });
-<<<<<<< HEAD
 const blake2b_1 = __importDefault(require("blake2b"));
 const nobleECC = __importStar(require("@noble/secp256k1"));
 const hmac_1 = require("@noble/hashes/hmac");
@@ -35,16 +34,6 @@
 const utils_1 = require("./utils");
 const signature_1 = __importDefault(require("./signature"));
 nobleECC.utils.hmacSha256Sync = (key, ...msgs) => (0, hmac_1.hmac)(sha256_1.sha256, key, nobleECC.utils.concatBytes(...msgs));
-=======
-const signature_1 = __importDefault(require("./signature"));
-const bitcoinjs_lib_1 = require("bitcoinjs-lib");
-const blake2b_1 = __importDefault(require("blake2b"));
-/**
- * ECDSA_S256
- *
- * Represents the ECDSA_S256 signature type.
- */
->>>>>>> a8c9d331
 class ECDSA_S256 {
     prefix;
     sigName;
@@ -72,7 +61,6 @@
         }
         // Hashing raw message with blake2b to get 32 bytes digest 
         const messageHash = (0, blake2b_1.default)(256 / 8).update(message).digest();
-<<<<<<< HEAD
         const sigParts = nobleECC.signSync(messageHash, _signingKey, { der: false });
         const digest = {
             _r: (0, utils_1.toDER)(sigParts.slice(0, 32)),
@@ -85,16 +73,6 @@
         const pubKey = nobleECC.getPublicKey(_signingKey, true);
         const parityByte = new Uint8Array([pubKey[0]]);
         const sig = new signature_1.default(prefixArray, signature, parityByte, this.sigName);
-=======
-        const keyPair = bitcoinjs_lib_1.ECPair.fromPrivateKey(_signingKey, { network: bitcoinjs_lib_1.networks.bitcoin });
-        let signature = bitcoinjs_lib_1.script.signature.encode(keyPair.sign(Buffer.from(messageHash)), bitcoinjs_lib_1.Transaction.SIGHASH_ALL);
-        // Removing last byte, since it's always 0x01 because of SIGHASH_ALL hashType
-        signature = signature.slice(0, signature.length - 1);
-        const prefixArray = new Uint8Array(2);
-        prefixArray[0] = this.prefix;
-        prefixArray[1] = signature.length;
-        const sig = new signature_1.default(Buffer.from(prefixArray), signature, Buffer.from([keyPair.publicKey[0]]), this.sigName);
->>>>>>> a8c9d331
         return sig;
     }
     /**
@@ -108,7 +86,6 @@
      * @returns A boolean indicating whether the signature is valid.
      */
     verify(message, signature, publicKey) {
-<<<<<<< HEAD
         let verificationKey = Buffer.concat([signature.Extra(), publicKey]);
         let rawSignature = signature.Digest();
         // Hashing raw message with blake2b to get 32 bytes digest 
@@ -119,16 +96,6 @@
             _s: (0, utils_1.fromDER)(_digest._s)
         };
         return nobleECC.verify((0, utils_1.JoinSignature)(sigDigest), messageHash, verificationKey, { strict: true });
-=======
-        let verificationKey = Buffer.concat([signature.getExtra(), publicKey]);
-        let rawSignature = signature.getDigest();
-        // Appending the byte that was removed at the time of signing      
-        let sigComps = bitcoinjs_lib_1.script.signature.decode(Buffer.concat([rawSignature, Buffer.from([0x01])]));
-        // Hashing raw message with blake2b to get 32 bytes digest 
-        const messageHash = (0, blake2b_1.default)(256 / 8).update(message).digest();
-        const parsedPubkey = bitcoinjs_lib_1.ECPair.fromPublicKey(verificationKey, { network: bitcoinjs_lib_1.networks.bitcoin });
-        return parsedPubkey.verify(messageHash, sigComps.signature);
->>>>>>> a8c9d331
     }
 }
 exports.default = ECDSA_S256;