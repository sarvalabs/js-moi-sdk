"use strict";
var __importDefault = (this && this.__importDefault) || function (mod) {
    return (mod && mod.__esModule) ? mod : { "default": mod };
};
Object.defineProperty(exports, "__esModule", { value: true });
exports.Signer = void 0;
const ecdsa_1 = __importDefault(require("./ecdsa"));
const signature_1 = __importDefault(require("./signature"));
<<<<<<< HEAD
=======
const moi_utils_1 = require("moi-utils");
/**
 * Signer
 *
 * An abstract class representing a signer responsible for cryptographic activities like signing and verification.
 */
>>>>>>> a8c9d331
class Signer {
    provider;
    signingAlgorithms;
    constructor(provider) {
        this.provider = provider;
        this.signingAlgorithms = {
            ecdsa_secp256k1: new ecdsa_1.default()
        };
    }
<<<<<<< HEAD
    sign(message, sigAlgo) {
        if (sigAlgo) {
            switch (sigAlgo.sigName) {
                case "ECDSA_S256": {
                    const _sig = this.signingAlgorithms["ecdsa_secp256k1"];
                    const sigBytes = _sig.sign(message, this.signingVault);
                    return sigBytes.Serialize().toString('hex');
                }
                default: {
                    throw new Error("invalid signature type");
                }
=======
    /**
     * getProvider
     *
     * Retrieves the connected provider instance.
     *
     * @returns The connected provider instance.
     * @throws Error if the provider is not initialized.
     */
    getProvider() {
        if (this.provider) {
            return this.provider;
        }
        moi_utils_1.ErrorUtils.throwError("Provider is not initialized!", moi_utils_1.ErrorCode.NOT_INITIALIZED);
    }
    /**
     * getNonce
     *
     * Retrieves the nonce (interaction count) for the signer's address
     * from the provider.
     *
     * @param options - The options for retrieving the nonce. (optional)
     * @returns A Promise that resolves to the nonce as a number or bigint.
     * @throws Error if there is an error retrieving the nonce or the provider
     * is not initialized.
     */
    async getNonce(options) {
        try {
            const provider = this.getProvider();
            const address = this.getAddress();
            if (!options) {
                return await provider.getPendingInteractionCount(address);
            }
            return await provider.getInteractionCount(address, options);
        }
        catch (err) {
            throw err;
        }
    }
    /**
     * checkInteraction
     *
     * Checks the validity of an interaction object by performing various checks.
     *
     * @param ixObject - The interaction object to be checked.
     * @param nonce - The nonce (interaction count) for comparison.
     * @throws Error if any of the checks fail, indicating an invalid interaction.
     */
    checkInteraction(ixObject, nonce) {
        if (ixObject.type === undefined || ixObject.type === null) {
            moi_utils_1.ErrorUtils.throwError("Interaction type is missing", moi_utils_1.ErrorCode.MISSING_ARGUMENT);
        }
        if (!ixObject.sender) {
            moi_utils_1.ErrorUtils.throwError("Sender address is missing", moi_utils_1.ErrorCode.MISSING_ARGUMENT);
        }
        if (!(0, moi_utils_1.isValidAddress)(ixObject.sender)) {
            moi_utils_1.ErrorUtils.throwError("Invalid sender address", moi_utils_1.ErrorCode.INVALID_ARGUMENT);
        }
        if (ixObject.sender !== this.getAddress()) {
            moi_utils_1.ErrorUtils.throwError("Sender address mismatches with the signer", moi_utils_1.ErrorCode.UNEXPECTED_ARGUMENT);
        }
        if (ixObject.type === moi_utils_1.IxType.VALUE_TRANSFER) {
            if (!ixObject.receiver) {
                moi_utils_1.ErrorUtils.throwError("Receiver address is missing", moi_utils_1.ErrorCode.MISSING_ARGUMENT);
>>>>>>> a8c9d331
            }
            if (!(0, moi_utils_1.isValidAddress)(ixObject.receiver)) {
                moi_utils_1.ErrorUtils.throwError("Invalid receiver address", moi_utils_1.ErrorCode.INVALID_ARGUMENT);
            }
        }
        if (ixObject.fuel_price === undefined || ixObject.fuel_price === null) {
            moi_utils_1.ErrorUtils.throwError("Fuel price is missing", moi_utils_1.ErrorCode.MISSING_ARGUMENT);
        }
        if (ixObject.fuel_limit === undefined || ixObject.fuel_limit === null) {
            moi_utils_1.ErrorUtils.throwError("Fuel limit is missing", moi_utils_1.ErrorCode.MISSING_ARGUMENT);
        }
        if (ixObject.fuel_limit === 0) {
            moi_utils_1.ErrorUtils.throwError("Invalid fuel limit", moi_utils_1.ErrorCode.INTERACTION_UNDERPRICED);
        }
        if (ixObject.nonce !== undefined || ixObject.nonce !== null) {
            if (ixObject.nonce < nonce) {
                moi_utils_1.ErrorUtils.throwError("Invalid nonce", moi_utils_1.ErrorCode.NONCE_EXPIRED);
            }
        }
    }
    /**
     * sendInteraction
     *
     * Sends an interaction object by signing it with the appropriate signature algorithm
     * and forwarding it to the connected provider.
     *
     * @param ixObject - The interaction object to send.
     * @returns A Promise that resolves to the interaction response.
     * @throws Error if there is an error sending the interaction, if the provider
     * is not initialized, or if the interaction object fails the validity checks.
     */
    async sendInteraction(ixObject) {
        try {
            // Get the provider and nonce
            const provider = this.getProvider();
            const nonce = await this.getNonce();
            // Get the signature algorithm
            const sigAlgo = this.signingAlgorithms["ecdsa_secp256k1"];
            // Check the validity of the interaction object
            this.checkInteraction(ixObject, nonce);
            if (ixObject.nonce !== undefined || ixObject.nonce !== null) {
                ixObject.nonce = nonce;
            }
            // Sign the interaction object
            const ixRequest = this.signInteraction(ixObject, sigAlgo);
            // Send the interaction request and return the response
            return await provider.sendInteraction(ixRequest);
        }
        catch (err) {
            throw err;
        }
    }
    /**
     * verify
     *
     * Verifies the authenticity of a signature by performing signature verification
     * using the provided parameters.
     *
     * @param message - The message that was signed.
     * @param signature - The signature to verify, as a string or Buffer.
     * @param publicKey - The public key used for verification, as a string or Buffer.
     * @returns A boolean indicating whether the signature is valid or not.
     * @throws Error if the signature is invalid or the signature byte is not recognized.
     */
    verify(message, signature, publicKey) {
        let verificationKey;
        if (typeof publicKey === "string") {
            verificationKey = Buffer.from(publicKey, 'hex');
        }
        else {
            verificationKey = Buffer.from(publicKey);
        }
        const sig = new signature_1.default();
<<<<<<< HEAD
        sig.UnMarshall(signature);
        switch (sig.SigByte()) {
=======
        sig.unmarshall(signature);
        switch (sig.getSigByte()) {
>>>>>>> a8c9d331
            case 1: {
                const _sig = this.signingAlgorithms["ecdsa_secp256k1"];
                return _sig.verify(message, sig, verificationKey);
            }
            default: {
                moi_utils_1.ErrorUtils.throwError("Invalid signature provided. Unable to verify the signature.", moi_utils_1.ErrorCode.INVALID_SIGNATURE);
            }
        }
    }
}
exports.Signer = Signer;<|MERGE_RESOLUTION|>--- conflicted
+++ resolved
@@ -6,15 +6,6 @@
 exports.Signer = void 0;
 const ecdsa_1 = __importDefault(require("./ecdsa"));
 const signature_1 = __importDefault(require("./signature"));
-<<<<<<< HEAD
-=======
-const moi_utils_1 = require("moi-utils");
-/**
- * Signer
- *
- * An abstract class representing a signer responsible for cryptographic activities like signing and verification.
- */
->>>>>>> a8c9d331
 class Signer {
     provider;
     signingAlgorithms;
@@ -24,7 +15,6 @@
             ecdsa_secp256k1: new ecdsa_1.default()
         };
     }
-<<<<<<< HEAD
     sign(message, sigAlgo) {
         if (sigAlgo) {
             switch (sigAlgo.sigName) {
@@ -36,71 +26,6 @@
                 default: {
                     throw new Error("invalid signature type");
                 }
-=======
-    /**
-     * getProvider
-     *
-     * Retrieves the connected provider instance.
-     *
-     * @returns The connected provider instance.
-     * @throws Error if the provider is not initialized.
-     */
-    getProvider() {
-        if (this.provider) {
-            return this.provider;
-        }
-        moi_utils_1.ErrorUtils.throwError("Provider is not initialized!", moi_utils_1.ErrorCode.NOT_INITIALIZED);
-    }
-    /**
-     * getNonce
-     *
-     * Retrieves the nonce (interaction count) for the signer's address
-     * from the provider.
-     *
-     * @param options - The options for retrieving the nonce. (optional)
-     * @returns A Promise that resolves to the nonce as a number or bigint.
-     * @throws Error if there is an error retrieving the nonce or the provider
-     * is not initialized.
-     */
-    async getNonce(options) {
-        try {
-            const provider = this.getProvider();
-            const address = this.getAddress();
-            if (!options) {
-                return await provider.getPendingInteractionCount(address);
-            }
-            return await provider.getInteractionCount(address, options);
-        }
-        catch (err) {
-            throw err;
-        }
-    }
-    /**
-     * checkInteraction
-     *
-     * Checks the validity of an interaction object by performing various checks.
-     *
-     * @param ixObject - The interaction object to be checked.
-     * @param nonce - The nonce (interaction count) for comparison.
-     * @throws Error if any of the checks fail, indicating an invalid interaction.
-     */
-    checkInteraction(ixObject, nonce) {
-        if (ixObject.type === undefined || ixObject.type === null) {
-            moi_utils_1.ErrorUtils.throwError("Interaction type is missing", moi_utils_1.ErrorCode.MISSING_ARGUMENT);
-        }
-        if (!ixObject.sender) {
-            moi_utils_1.ErrorUtils.throwError("Sender address is missing", moi_utils_1.ErrorCode.MISSING_ARGUMENT);
-        }
-        if (!(0, moi_utils_1.isValidAddress)(ixObject.sender)) {
-            moi_utils_1.ErrorUtils.throwError("Invalid sender address", moi_utils_1.ErrorCode.INVALID_ARGUMENT);
-        }
-        if (ixObject.sender !== this.getAddress()) {
-            moi_utils_1.ErrorUtils.throwError("Sender address mismatches with the signer", moi_utils_1.ErrorCode.UNEXPECTED_ARGUMENT);
-        }
-        if (ixObject.type === moi_utils_1.IxType.VALUE_TRANSFER) {
-            if (!ixObject.receiver) {
-                moi_utils_1.ErrorUtils.throwError("Receiver address is missing", moi_utils_1.ErrorCode.MISSING_ARGUMENT);
->>>>>>> a8c9d331
             }
             if (!(0, moi_utils_1.isValidAddress)(ixObject.receiver)) {
                 moi_utils_1.ErrorUtils.throwError("Invalid receiver address", moi_utils_1.ErrorCode.INVALID_ARGUMENT);
@@ -174,13 +99,8 @@
             verificationKey = Buffer.from(publicKey);
         }
         const sig = new signature_1.default();
-<<<<<<< HEAD
         sig.UnMarshall(signature);
         switch (sig.SigByte()) {
-=======
-        sig.unmarshall(signature);
-        switch (sig.getSigByte()) {
->>>>>>> a8c9d331
             case 1: {
                 const _sig = this.signingAlgorithms["ecdsa_secp256k1"];
                 return _sig.verify(message, sig, verificationKey);
