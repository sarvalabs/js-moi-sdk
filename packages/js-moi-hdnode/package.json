{
  "name": "js-moi-hdnode",
  "version": "0.3.0-rc4",
  "description": "BIP32 HD Node for cryptocurrency key management.",
  "main": "./lib.cjs/index.js",
  "module": "./lib.esm/index.js",
  "scripts": {
    "test": "echo \"Error: no test specified\" && exit 1"
  },
  "homepage": "https://docs.moi.technology/docs/build/packages/js-moi-sdk",
  "repository": {
    "type": "git",
    "url": "git://github.com/sarvalabs/js-moi-sdk.git"
  },
  "bugs": {
    "url": "https://github.com/sarvalabs/js-moi-sdk/issues"
  },
  "keywords": [
    "moichain",
    "moi",
    "hdnode"
  ],
  "author": "Sarva Labs Inc. & MOI Protocol Developers",
  "license": "Apache-2.0 OR MIT",
  "dependencies": {
    "@scure/bip32": "^1.3.3",
    "assert": "^2.0.0",
    "buffer": "^6.0.3",
    "crypto": "npm:crypto-browserify",
    "hdkey": "^2.1.0",
<<<<<<< HEAD
    "js-moi-utils": "^0.3.0-rc3",
=======
    "js-moi-utils": "^0.3.0-rc4",
>>>>>>> af590b1e
    "process": "^0.11.10",
    "secp256k1": "^5.0.0",
    "stream": "npm:stream-browserify"
  }
}<|MERGE_RESOLUTION|>--- conflicted
+++ resolved
@@ -28,11 +28,7 @@
     "buffer": "^6.0.3",
     "crypto": "npm:crypto-browserify",
     "hdkey": "^2.1.0",
-<<<<<<< HEAD
-    "js-moi-utils": "^0.3.0-rc3",
-=======
     "js-moi-utils": "^0.3.0-rc4",
->>>>>>> af590b1e
     "process": "^0.11.10",
     "secp256k1": "^5.0.0",
     "stream": "npm:stream-browserify"
