--- conflicted
+++ resolved
@@ -129,17 +129,6 @@
         outputs: js_polo_1.schema.bytes,
         error: js_polo_1.schema.bytes,
     });
-<<<<<<< HEAD
-    // public static PISA_BUILT_IN_LOG_SCHEMA = {
-    //     kind: "struct",
-    //     fields: {
-    //         value: {
-    //             kind: "string",
-    //         },
-    //     },
-    // };
-=======
->>>>>>> 1e5e4d63
     static PISA_BUILT_IN_LOG_SCHEMA = js_polo_1.schema.struct({
         value: js_polo_1.schema.string,
     });
