--- conflicted
+++ resolved
@@ -61,288 +61,6 @@
         this.elements = elements;
         this.classDefs = classDefs;
     }
-<<<<<<< HEAD
-    /**
-     * Represents the schema for the PISA engine.
-     */
-    static PISA_ENGINE_SCHEMA = {
-        kind: "struct",
-        fields: {
-            kind: {
-                kind: "string",
-            },
-            flags: {
-                kind: "array",
-                fields: {
-                    values: {
-                        kind: "string",
-                    },
-                },
-            },
-        },
-    };
-    /**
-     * Schema definition for PISA dependencies.
-     */
-    static PISA_DEPS_SCHEMA = {
-        kind: "array",
-        fields: {
-            values: {
-                kind: "integer",
-            },
-        },
-    };
-    /**
-     * Schema definition for PISA type field.
-     */
-    static PISA_TYPE_FIELD_SCHEMA = {
-        kind: "array",
-        fields: {
-            values: {
-                kind: "struct",
-                fields: {
-                    slot: {
-                        kind: "integer",
-                    },
-                    label: {
-                        kind: "string",
-                    },
-                    type: {
-                        kind: "string",
-                    },
-                },
-            },
-        },
-    };
-    /**
-     * Schema definition for the PISA method field.
-     */
-    static PISA_METHOD_FIELD_SCHEMA = {
-        kind: "array",
-        fields: {
-            values: {
-                kind: "struct",
-                fields: {
-                    ptr: {
-                        kind: "integer",
-                    },
-                    code: {
-                        kind: "integer",
-                    },
-                },
-            },
-        },
-    };
-    /**
-     * Schema definition for PISA instructions.
-     */
-    static PISA_INSTRUCTIONS_SCHEMA = {
-        kind: "struct",
-        fields: {
-            bin: {
-                kind: "bytes",
-            },
-            hex: {
-                kind: "string",
-            },
-            asm: {
-                kind: "array",
-                fields: {
-                    values: {
-                        kind: "string",
-                    },
-                },
-            },
-        },
-    };
-    /**
-     * Schema definition for PISA state.
-     */
-    static PISA_STATE_SCHEMA = {
-        kind: "struct",
-        fields: {
-            mode: {
-                kind: "string",
-            },
-            fields: {
-                ...Schema.PISA_TYPE_FIELD_SCHEMA,
-            },
-        },
-    };
-    /**
-     * Schema definition for PISA constant.
-     */
-    static PISA_CONSTANT_SCHEMA = {
-        kind: "struct",
-        fields: {
-            type: {
-                kind: "string",
-            },
-            value: {
-                kind: "string",
-            },
-        },
-    };
-    /**
-     * Schema definition for PISA typedef.
-     */
-    static PISA_TYPEDEF_SCHEMA = {
-        kind: "string",
-        fields: {},
-    };
-    /**
-     * Schema definition for PISA class.
-     */
-    static PISA_CLASS_SCHEMA = {
-        kind: "struct",
-        fields: {
-            name: {
-                kind: "string",
-            },
-            fields: {
-                ...Schema.PISA_TYPE_FIELD_SCHEMA,
-            },
-            methods: {
-                ...Schema.PISA_METHOD_FIELD_SCHEMA,
-            },
-        },
-    };
-    /**
-     * Schema definition for PISA routine.
-     */
-    static PISA_ROUTINE_SCHEMA = {
-        kind: "struct",
-        fields: {
-            name: {
-                kind: "string",
-            },
-            mode: {
-                kind: "string",
-            },
-            kind: {
-                kind: "string",
-            },
-            accepts: {
-                ...Schema.PISA_TYPE_FIELD_SCHEMA,
-            },
-            returns: {
-                ...Schema.PISA_TYPE_FIELD_SCHEMA,
-            },
-            executes: {
-                ...Schema.PISA_INSTRUCTIONS_SCHEMA,
-            },
-            catches: {
-                kind: "array",
-                fields: {
-                    values: {
-                        kind: "string",
-                    },
-                },
-            },
-        },
-    };
-    /**
-     * Schema definition for PISA method.
-     */
-    static PISA_METHOD_SCHEMA = {
-        kind: "struct",
-        fields: {
-            name: {
-                kind: "string",
-            },
-            class: {
-                kind: "string",
-            },
-            mutable: {
-                kind: "bool",
-            },
-            accepts: {
-                ...Schema.PISA_TYPE_FIELD_SCHEMA,
-            },
-            returns: {
-                ...Schema.PISA_TYPE_FIELD_SCHEMA,
-            },
-            executes: {
-                ...Schema.PISA_INSTRUCTIONS_SCHEMA,
-            },
-            catches: {
-                kind: "array",
-                fields: {
-                    values: {
-                        kind: "string",
-                    },
-                },
-            },
-        },
-    };
-    /**
-     * Schema definition for PISA event.
-     */
-    static PISA_EVENT_SCHEMA = {
-        kind: "struct",
-        fields: {
-            name: {
-                kind: "string",
-            },
-            topics: {
-                kind: "integer",
-            },
-            fields: {
-                ...Schema.PISA_TYPE_FIELD_SCHEMA,
-            },
-        },
-    };
-    /**
-     * Schema definition for PISA exception.
-     */
-    static PISA_EXCEPTION_SCHEMA = {
-        kind: "struct",
-        fields: {
-            class: {
-                kind: "string",
-            },
-            error: {
-                kind: "string",
-            },
-            revert: {
-                kind: "bool",
-            },
-            trace: {
-                kind: "array",
-                fields: {
-                    values: {
-                        kind: "string",
-                    },
-                },
-            },
-        },
-    };
-    /**
-     * Schema definition for PISA result.
-     */
-    static PISA_RESULT_SCHEMA = {
-        kind: "struct",
-        fields: {
-            outputs: {
-                kind: "bytes",
-            },
-            error: {
-                kind: "bytes",
-            },
-        },
-    };
-    /**
-     * Schema definition for PISA log.
-     */
-    static PISA_BUILT_IN_LOG_SCHEMA = {
-        kind: "struct",
-        fields: {
-            value: {
-                kind: "string",
-            },
-        },
-    };
-=======
     static PISA_ENGINE_SCHEMA = js_polo_1.schema.struct({
         kind: js_polo_1.schema.string,
         flags: js_polo_1.schema.arrayOf(js_polo_1.schema.struct({
@@ -422,7 +140,6 @@
     static PISA_BUILT_IN_LOG_SCHEMA = js_polo_1.schema.struct({
         value: js_polo_1.schema.string,
     });
->>>>>>> fda612a7
     /**
      * Extracts the array data type from the provided data type string.
      *
