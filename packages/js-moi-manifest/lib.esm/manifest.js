--- conflicted
+++ resolved
@@ -1,12 +1,7 @@
-<<<<<<< HEAD
-import { bytesToHex, deepCopy, ErrorCode, ErrorUtils, hexToBytes, isHex, trimHexPrefix } from "js-moi-utils";
+import { builtInLogEventSchema, bytesToHex, deepCopy, ErrorCode, ErrorUtils, hexToBytes, isHex, trimHexPrefix } from "js-moi-utils";
 import { Depolorizer, documentEncode, Polorizer, WireType } from "js-polo";
+import { ElementDescriptor } from "./element-descriptor";
 import { ManifestFormat } from "./manifest-format";
-=======
-import { builtInLogEventSchema, bytesToHex, deepCopy, ErrorCode, ErrorUtils, hexToBytes, trimHexPrefix } from "js-moi-utils";
-import { Depolorizer, documentEncode, Polorizer } from "js-polo";
-import { ElementDescriptor } from "./element-descriptor";
->>>>>>> d8c7cfb3
 import { Schema } from "./schema";
 /**
  * ManifestCoder is a class that provides encoding and decoding functionality
@@ -262,28 +257,6 @@
             const decodedError = hexToBytes(error);
             const depolorizer = new Depolorizer(decodedError);
             return depolorizer.depolorize(Schema.PISA_EXCEPTION_SCHEMA);
-        }
-        return null;
-    }
-<<<<<<< HEAD
-    /**
-     * Decodes a specific state field from the data retrieved from a logic.
-     * The state data is decoded using the provided fields and schema.
-     * Returns the decoded value of the specified field, or null if the data is empty.
-     *
-     * @param {string} data - The state data to decode, represented as a
-     hexadecimal string prefixed with "0x".
-     * @param {string} field - The field to be decoded from the state data.
-     * @param {LogicManifest.TypeField[]} fields - The fields associated with the state data.
-     * @returns {unknown | null} The decoded value of the specified field, or
-     null if the data is empty.
-     */
-    decodeState(data, field, fields) {
-        if (data && data != "0x") {
-            const decodedData = hexToBytes(data);
-            const depolorizer = new Depolorizer(decodedData);
-            const schema = this.schema.parseFields(fields);
-            return depolorizer.depolorize(schema.fields[field]);
         }
         return null;
     }
@@ -436,7 +409,5 @@
             },
         },
     };
-=======
->>>>>>> d8c7cfb3
 }
 //# sourceMappingURL=manifest.js.map