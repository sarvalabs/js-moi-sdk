--- conflicted
+++ resolved
@@ -151,18 +151,6 @@
         error: schema.bytes,
     });
 
-<<<<<<< HEAD
-    // public static PISA_BUILT_IN_LOG_SCHEMA = {
-    //     kind: "struct",
-    //     fields: {
-    //         value: {
-    //             kind: "string",
-    //         },
-    //     },
-    // };
-
-=======
->>>>>>> d7d86861
     public static PISA_BUILT_IN_LOG_SCHEMA = schema.struct({
         value: schema.string,
     });
