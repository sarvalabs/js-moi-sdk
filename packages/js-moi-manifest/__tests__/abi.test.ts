--- conflicted
+++ resolved
@@ -3,95 +3,110 @@
 import { loadFile, loadManifestFromFile } from "./utils/helper";
 
 describe("Test ManifestCoder", () => {
-    let manifest: LogicManifest.Manifest;
-    let manifestCoder: ManifestCoder;
+  let manifest: LogicManifest.Manifest;
+  let manifestCoder: ManifestCoder;
 
-    beforeAll(async () => {
-        manifest = await loadManifestFromFile("../../manifests/tokenledger.json") as LogicManifest.Manifest
-        manifestCoder = new ManifestCoder(manifest);
+  beforeAll(async () => {
+    manifest = (await loadManifestFromFile(
+      "../../manifests/tokenledger.json"
+    )) as LogicManifest.Manifest;
+    manifestCoder = new ManifestCoder(manifest);
+  });
+
+  test("Encode ABI/Manifest into polo format", async () => {
+    const encodedABI = ManifestCoder.encodeManifest(
+      await loadManifestFromFile("../../manifests/tokenledger.json")
+    );
+    expect(encodedABI).toBe(
+      await loadFile("../../manifests/tokenledger-polo.txt")
+    );
+  });
+
+  describe("Encode arguments into polo format", () => {
+    test("When the field is passed as a routine name", () => {
+      const args = ["MOI", 100_000_000];
+      const calldata = manifestCoder.encodeArguments("Seeder", args);
+
+      expect(calldata).toBe(
+        "0x0d6f0665b6019502737570706c790305f5e10073796d626f6c064d4f49"
+      );
     });
 
+    test("When the field is passed as a routine schema", () => {
+      const routineElement = manifest.elements.find(
+        (element: LogicManifest.Element) => {
+          element.data = element.data as LogicManifest.Routine;
+          return element.data.name === "Seeder";
+        }
+      );
+      const routine = routineElement?.data as LogicManifest.Routine;
+      const fields = routine.accepts ? routine.accepts : [];
+      const args = ["MOI", 100000000];
+      const calldata = manifestCoder.encodeArguments(fields, args);
 
-    test("Encode ABI/Manifest into polo format", async () => {
-        const encodedABI = ManifestCoder.encodeManifest(await loadManifestFromFile("../../manifests/tokenledger.json"));
-        expect(encodedABI).toBe(await loadFile("../../manifests/tokenledger-polo.txt"));
+      expect(calldata).toBe(
+        "0x0d6f0665b6019502737570706c790305f5e10073796d626f6c064d4f49"
+      );
+    });
+  });
+
+  describe("Decode polo encoded arguments", () => {
+    const calldata = "0x0e1f0305f5e100";
+    const callsite = "BalanceOf";
+
+    test("When the field is passed as a routine name", () => {
+      const args = manifestCoder.decodeOutput<{ balance: number }>(
+        callsite,
+        calldata
+      );
+
+      expect(args).toEqual({ balance: expect.any(Number) });
     });
 
-<<<<<<< HEAD
-    test("Encode arguments into polo format", () => {
-        const DEPLOYER_ROUTINE = "Seed"
-        const routineElement = manifest.elements.find((element: LogicManifest.Element) => {
-            element.data = element.data as LogicManifest.Routine;
-            return element.data.name === DEPLOYER_ROUTINE;
-=======
-    describe("Encode arguments into polo format", () => {
-        test("When the field is passed as a routine name", () => {
-            const args = ["MOI", 100_000_000];
-            const calldata = manifestCoder.encodeArguments("Seeder", args);
+    test("When the field is passed as a routine schema", () => {
+      const output = "0x0e1f0305f5e100";
+      const routineElement = manifest.elements.find(
+        (element: LogicManifest.Element) => {
+          element.data = element.data as LogicManifest.Routine;
+          return element.data.name === callsite;
+        }
+      );
+      const routine = routineElement?.data as LogicManifest.Routine;
+      const fields = routine.returns ? routine.returns : [];
+      const decodedOutput = manifestCoder.decodeOutput(fields, output);
 
-            expect(calldata).toBe("0x0d6f0665b6019502737570706c790305f5e10073796d626f6c064d4f49");
->>>>>>> 941c4703
-        });
+      expect(decodedOutput).toEqual({ balance: expect.any(Number) });
+    });
+  });
 
-        test("When the field is passed as a routine schema", () => {
-            const routineElement = manifest.elements.find((element: LogicManifest.Element) => {
-                element.data = element.data as LogicManifest.Routine;
-                return element.data.name === "Seeder";
-            });
-            const routine = routineElement?.data as LogicManifest.Routine;
-            const fields = routine.accepts ? routine.accepts : [];
-            const args = ["MOI", 100000000];
-            const calldata = manifestCoder.encodeArguments(fields, args);
+  test("Decode polo encoded exception", () => {
+    const error =
+      "0x0e6f0666d104de04737472696e67696e73756666696369656e742062616c616e636520666f722073656e6465723f06e60172756e74696d652e726f6f742829726f7574696e652e5472616e736665722829205b3078635d202e2e2e205b307831623a205448524f57203078355d";
+    const exception = ManifestCoder.decodeException(error);
 
-            expect(calldata).toBe("0x0d6f0665b6019502737570706c790305f5e10073796d626f6c064d4f49");
-        });
+    expect(exception).toBeDefined();
+    expect(exception).toEqual({
+      class: "string",
+      error: "insufficient balance for sender",
+      revert: false,
+      trace: [
+        "runtime.root()",
+        "routine.Transfer() [0xc] ... [0x1b: THROW 0x5]",
+      ],
     });
+  });
 
-    describe("Decode polo encoded arguments", () => {
-        const calldata = "0x0e1f0305f5e100";
-        const callsite = "BalanceOf";
+  test("Decode polo encoded property of a state", () => {
+    const data = "0x0652494f";
+    const state: any = manifest.elements.find(
+      (element) => element.kind === "state"
+    );
+    const output = manifestCoder.decodeState(
+      data,
+      "Symbol",
+      state?.data.fields
+    );
 
-        test("When the field is passed as a routine name", () => {
-            const args = manifestCoder.decodeOutput<{ balance: number }>(callsite, calldata);
-
-            expect(args).toEqual({ balance: expect.any(Number) });
-        });
-
-        test("When the field is passed as a routine schema", () => {
-            const output = "0x0e1f0305f5e100";
-            const routineElement = manifest.elements.find((element: LogicManifest.Element) => {
-                element.data = element.data as LogicManifest.Routine;
-                return element.data.name === callsite;
-            });
-            const routine = routineElement?.data as LogicManifest.Routine;
-            const fields = routine.returns ? routine.returns : [];
-            const decodedOutput = manifestCoder.decodeOutput(fields, output);
-
-            expect(decodedOutput).toEqual({ balance: expect.any(Number) });
-        });
-    });
-
-    test("Decode polo encoded exception", () => {
-        const error =
-            "0x0e6f0666d104de04737472696e67696e73756666696369656e742062616c616e636520666f722073656e6465723f06e60172756e74696d652e726f6f742829726f7574696e652e5472616e736665722829205b3078635d202e2e2e205b307831623a205448524f57203078355d";
-        const exception = ManifestCoder.decodeException(error);
-
-        expect(exception).toBeDefined();
-        expect(exception).toEqual({
-            class: "string",
-            error: "insufficient balance for sender",
-            revert: false,
-            trace: ["runtime.root()", "routine.Transfer() [0xc] ... [0x1b: THROW 0x5]"],
-        });
-    });
-
-    test("Decode polo encoded property of a state", () => {
-        const data = "0x0652494f";
-        const state: any = manifest.elements.find((element) => element.kind === "state");
-        const output = manifestCoder.decodeState(data, "Symbol", state?.data.fields);
-
-        expect(output).toBe("RIO");
-    });
-
-    
+    expect(output).toBe("RIO");
+  });
 });