--- conflicted
+++ resolved
@@ -28,28 +28,6 @@
     const state = stateElement?.data as LogicManifest.State;
     const stateSchema = schema.parseFields(state.fields);
 
-<<<<<<< HEAD
-        expect(stateSchema).toEqual({
-            kind: "struct",
-            fields: {
-                Symbol: {
-                    kind: "string",
-                },
-                Supply: {
-                    kind: "integer",
-                },
-                Balances: {
-                    kind: "map",
-                    fields: {
-                        keys: {
-                            kind: "bytes",
-                        },
-                        values: {
-                            kind: "integer",
-                        },
-                    },
-                },
-=======
     expect(stateSchema).toEqual({
       kind: "struct",
       fields: {
@@ -60,7 +38,6 @@
           fields: {
             keys: {
               kind: "bytes",
->>>>>>> a5acbd5a
             },
             values: {
               kind: "integer",
