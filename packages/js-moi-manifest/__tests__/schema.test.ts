--- conflicted
+++ resolved
@@ -28,18 +28,6 @@
     const state = stateElement?.data as LogicManifest.State;
     const stateSchema = schema.parseFields(state.fields);
 
-<<<<<<< HEAD
-    expect(stateSchema).toEqual({
-      kind: "struct",
-      fields: {
-        Symbol: { kind: "string" },
-        Supply: { kind: "integer" },
-        Balances: {
-          kind: "map",
-          fields: {
-            keys: {
-              kind: "bytes",
-=======
         expect(stateSchema).toEqual({
             kind: "struct",
             fields: {
@@ -60,14 +48,7 @@
                         },
                     },
                 },
->>>>>>> e0803713
             },
-            values: {
-              kind: "integer",
-            },
-          },
-        },
-      },
+        });
     });
-  });
 });