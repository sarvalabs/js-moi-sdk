<<<<<<< HEAD
import { ErrorCode, ErrorUtils, TxType, bytesToHex, decodeBase64, encodeToString, hexToBN, hexToBytes, isValidAddress, toQuantity, topicHash, unmarshal } from "js-moi-utils";
=======
import { ManifestCoder } from "js-moi-manifest";
import { CustomError, ErrorCode, ErrorUtils, IxType, bytesToHex, decodeBase64, encodeToString, hexToBN, hexToBytes, isValidAddress, toQuantity, topicHash, unmarshal } from "js-moi-utils";
>>>>>>> 4c93ebbd
import { AbstractProvider } from "./abstract-provider";
import { processIxObject } from "./interaction";
// Default timeout value in seconds
const defaultTimeout = 120;
const defaultOptions = {
    tesseract_number: -1
};
;
/**
 * Class representing a base provider for interacting with the MOI protocol.
 * Extends the AbstractProvider class and provides implementations for
 * account operations, execution, and querying RPC methods.
 */
export class BaseProvider extends AbstractProvider {
    constructor() {
        super();
    }
    /**
     * Helper function to process the RPC response and extract the relevant data.
     * If the response has a result, it checks if the result has data and returns it.
     * Otherwise, it throws an error with the corresponding error message.
     *
     * @param {RpcResponse} response - The RPC response to be processed.
     * @returns {any} The extracted data from the response.
     * @throws {Error} if the response does not have a result or if the result
     * does not have data.
     */
    processResponse(response) {
        if (response.result != null) {
            return response.result;
        }
        ErrorUtils.throwError(response.error.message, ErrorCode.SERVER_ERROR);
    }
    // Account Methods
    /**
     * Retrieves the balance of the specified address for the given asset id.
     *
     * @param {string} address - The address for which to retrieve the balance.
     * @param {string} assetId - The asset id for which to retrieve the balance.
     * @param {Options} options - The tesseract options. (optional)
     * @returns {Promise<number | bigint>} A Promise that resolves to the balance
     * as a number or bigint.
     * @throws {Error} if there is an error executing the RPC call.
     */
    async getBalance(address, assetId, options) {
        try {
            const params = {
                address: address,
                asset_id: assetId,
                options: options ? options : defaultOptions
            };
            const response = await this.execute("moi.Balance", params);
            const balance = this.processResponse(response);
            return hexToBN(balance);
        }
        catch (error) {
            throw error;
        }
    }
    /**
     * Retrieves the context information for the specified address.
     *
     * @param {string} address - The address for which to retrieve the context
     * information.
     * @param {Options} options - The tesseract options. (optional)
     * @returns {Promise<ContextInfo>} A Promise that resolves to the context
     * information.
     * @throws {Error} if there is an error executing the RPC call.
     */
    async getContextInfo(address, options) {
        try {
            const params = {
                address: address,
                options: options ? options : defaultOptions
            };
            const response = await this.execute("moi.ContextInfo", params);
            return this.processResponse(response);
        }
        catch (error) {
            throw error;
        }
    }
    /**
     * Retrieves the TDU (Total Digital Utility) for the specified address.
     *
     * @param {string} address - The address for which to retrieve the TDU.
     * @param {Options} options - The tesseract options. (optional)
     * @returns {Promise<TDU[]>} A Promise that resolves to the TDU object.
     * @throws {Error} if there is an error executing the RPC call.
     */
    async getTDU(address, options) {
        try {
            const params = {
                address: address,
                options: options ? options : defaultOptions
            };
            const response = await this.execute("moi.TDU", params);
            const tdu = this.processResponse(response);
            return tdu.map((asset) => ({
                asset_id: asset.asset_id,
                amount: hexToBN(asset.amount)
            }));
        }
        catch (error) {
            throw error;
        }
    }
    /**
     * Retrieves the interaction information for the specified interaction hash.
     *
     * @param {string} ixHash - The hash of the interaction to retrieve.
     * @returns {Promise<Interaction>} A Promise that resolves to the interaction information.
     * @throws {Error} if there is an error executing the RPC call.
     */
    async getInteractionByHash(ixHash) {
        try {
            const params = {
                hash: ixHash
            };
            const response = await this.execute("moi.InteractionByHash", params);
            return this.processResponse(response);
        }
        catch (err) {
            throw err;
        }
    }
    /**
     * Retrieves the interaction information for the specified address and tesseract options.
     *
     * If only tesseract options are provided, the address parameter can be omitted.
     *
     * @param {string} address - The address for which to retrieve the interaction. Omit if using only tesseract options.
     * @param {Object} options - The tesseract options. Should be an object with either 'tesseract_number' or 'tesseract_hash'. (optional)
     * @param {number | undefined} [ix_index] - The index of the interaction to retrieve. (optional)
     * @returns {Promise<Interaction>} A Promise that resolves to the interaction information.
     * @throws {Error} if there is an error executing the RPC call.
     *
     * @example
     * // Retrieve interaction by address and tesseract options
     * provider.getInteractionByTesseract('0x55425876a7bdad21068d629e290b22b564c4f596fdf008db47c037da0cb146db', { tesseract_number: 0 }, 1)
    *
     * @example
     * // Retrieve interaction by tesseract options only
     * provider.getInteractionByTesseract({ tesseract_hash: '0xf1e6274efa43da9fecbb7e970be4b37e6f8f4e66eea7e323a671f02ef7a5e001' }, 2)
     */
    async getInteractionByTesseract(arg1, arg2, ix_index) {
        try {
            const params = {};
            if (typeof arg1 === "string") {
                params['address'] = arg1;
                params['options'] = arg2 ? arg2 : defaultOptions;
                params['ix_index'] = ix_index != null ? toQuantity(ix_index) : toQuantity(1);
            }
            if (typeof arg1 === "object") {
                params['options'] = arg1 ? arg1 : defaultOptions;
                params['ix_index'] = arg2 != null ? toQuantity(arg2) : toQuantity(1);
            }
            const response = await this.execute("moi.InteractionByTesseract", params);
            return this.processResponse(response);
        }
        catch (error) {
            throw error;
        }
    }
    /**
     * Retrieves the total number of interactions for the specified address.
     *
     * @param {string} address - The address for which to retrieve the interaction count.
     * @param {Options} options - The tesseract options. (optional)
     * @returns {Promise<number | bigint>} A Promise that resolves to the number
     * of interactions as a number or bigint.
     * @throws {Error} if there is an error executing the RPC call.
     */
    async getInteractionCount(address, options) {
        try {
            const params = {
                address: address,
                options: options ? options : defaultOptions
            };
            const response = await this.execute("moi.InteractionCount", params);
            const ixCount = this.processResponse(response);
            return hexToBN(ixCount);
        }
        catch (error) {
            throw error;
        }
    }
    /**
     * Retrieves the total number of interactions for the specified address,
     * including the pending interactions in IxPool.
     *
     * @param {string} address - The address for which to retrieve the pending
     * interaction count.
     * @returns {Promise<number | bigint>} A Promise that resolves to the number
     * of pending interactions
     * as a number or bigint.
     * @throws Error if there is an error executing the RPC call.
     */
    async getPendingInteractionCount(address) {
        try {
            const params = {
                address: address
            };
            const response = await this.execute("moi.PendingInteractionCount", params);
            const ixCount = this.processResponse(response);
            return hexToBN(ixCount);
        }
        catch (error) {
            throw error;
        }
    }
    /**
     * Retrieves the account state for the specified address.
     *
     * @param {string} address - The address for which to retrieve the account
     * state.
     * @param {Options} options - The tesseract options. (optional)
     * @returns {Promise<AccountState>} A Promise that resolves to the account
     * state.
     * @throws {Error} if there is an error executing the RPC call.
     */
    async getAccountState(address, options) {
        try {
            const params = {
                address: address,
                options: options ? options : defaultOptions
            };
            const response = await this.execute("moi.AccountState", params);
            return this.processResponse(response);
        }
        catch (error) {
            throw error;
        }
    }
    /**
     * Retrieves the account meta information for the specified address.
     *
     * @param {string} address - The address for which to retrieve the account
     * meta information.
     * @returns {Promise<AccountMetaInfo>} A Promise that resolves to the
     * account meta information.
     * @throws {Error} if there is an error executing the RPC call.
     */
    async getAccountMetaInfo(address) {
        try {
            const params = {
                address: address
            };
            const response = await this.execute("moi.AccountMetaInfo", params);
            return this.processResponse(response);
        }
        catch (error) {
            throw error;
        }
    }
    /**
     * Retrieves the content from a specific address.
     *
     * @param {string} address - The address for which to retrieve the content.
     * @returns {Promise<ContentFrom>} A Promise that resolves to the content
     * information.
     * @throws {Error} if there is an error executing the RPC call.
     */
    async getContentFrom(address) {
        try {
            const params = {
                address: address
            };
            const response = await this.execute("ixpool.ContentFrom", params);
            const contentResponse = this.processResponse(response);
            const content = {
                pending: new Map(),
                queued: new Map(),
            };
            Object.keys(contentResponse.pending).forEach(nonce => content.pending.set(hexToBN(nonce), contentResponse.pending[nonce]));
            Object.keys(contentResponse.queued).forEach(nonce => content.queued.set(hexToBN(nonce), contentResponse.queued[nonce]));
            return content;
        }
        catch (error) {
            throw error;
        }
    }
    /**
     * Retrieves the wait time for a specific account in ixpool.
     *
     * @param {string} address - The address for which to retrieve the wait time.
     * @returns {Promise<number | bigint>} A promise that resolves to the wait
     * time (in seconds) as a number or bigint.
     * @throws {Error} if there is an error executing the RPC call.
     */
    async getWaitTime(address) {
        try {
            const params = {
                address: address
            };
            const response = await this.execute("ixpool.WaitTime", params);
            return this.processResponse(response);
        }
        catch (error) {
            throw error;
        }
    }
    /**
     * Initializes a filter for retrieving newly detected terreracts.
     * The filter setup triggers a 1-minute timeout period, and with each subsequent query,
     * the timeout is reset to 1 minute.
     *
     * @returns {Promise<Filter>} An object containing the filter id for the NewTesseractFilter.
     * @throws {Error} Throws an error if there is an issue executing the RPC call.
     */
    async getNewTesseractFilter() {
        try {
            const response = await this.execute("moi.NewTesseractFilter", null);
            return this.processResponse(response);
        }
        catch (error) {
            throw error;
        }
    }
    /**
     * Initiates a filtering mechanism to fetch recently identified tesseracts
     * associated with a specific account. The filter setup triggers a 1-minute
     * timeout period, and with each subsequent request, the timeout is reset to 1 minute.
     *
     * @param {string} address - The address of the target account for which new tesseracts are filtered.
     * @returns {Promise<Filter>} An object containing the filter id for the NewTesseractFilter.
     * @throws {Error} Throws an error if there is an error executing the RPC call.
     */
    async getNewTesseractsByAccountFilter(address) {
        try {
            const params = {
                address: address
            };
            const response = await this.execute("moi.NewTesseractsByAccountFilter", params);
            return this.processResponse(response);
        }
        catch (error) {
            throw error;
        }
    }
    /**
     * Initiates a filtering mechanism to fetch recently identified pending interaction.
     * The filter setup triggers a 1-minute timeout period, and with each subsequent request,
     * the timeout is reset to 1 minute.
     *
     * @returns {Promise<Filter>} A object containing the Filter ID for PendingIxnsFilter
     * @throws {Error} Throws an error if there is an error executing the RPC call.
     */
    async getPendingInteractionFilter() {
        try {
            const params = null;
            const response = await this.execute('moi.PendingIxnsFilter', params);
            return this.processResponse(response);
        }
        catch (error) {
            throw error;
        }
    }
    /**
     * Create a filter object for the logs.
     *
     * @param {LogFilter} filter - The log filter object.
     * @returns {Promise<Filter>} A promise that resolves to a Filter object.
     */
    async getLogsFilter(filter) {
        if (filter.topics == null) {
            filter.topics = [];
        }
        const { address, height, topics } = filter;
        if (!isValidAddress(address)) {
            ErrorUtils.throwArgumentError("Invalid address provided", "address", address);
        }
        if (!Array.isArray(topics)) {
            ErrorUtils.throwArgumentError("Topics should be an array", "topics", topics);
        }
        const [start, end] = height;
        const payload = {
            address,
            topics: this.hashTopics(topics),
            start_height: start,
            end_height: end
        };
        const response = await this.execute("moi.NewLogFilter", payload);
        return this.processResponse(response);
    }
    /**
     * Asynchronously removes the filter and returns a Promise that resolves to a
     * object.
     * The object has a `status` property, which is true if the filter is successfully removed, otherwise false.
     *
     * @returns {Promise<FilterDeletionResult>} A Promise that resolves to an object with a `status` property indicating the success of the filter removal.
     * @throws {Error} Throws an error if there is an error executing the RPC call.
     */
    async removeFilter(filter) {
        try {
            const params = {
                id: filter.id
            };
            const response = await this.execute("moi.RemoveFilter", params);
            return this.processResponse(response);
        }
        catch (error) {
            throw error;
        }
    }
    /**
     * Retrieves all filter changes since the last poll.
     *
     * The specific result varies depending on the type of filter used.
     *
     * @param {Filter} filter - The filter object for which changes are to be retrieved.
     *
     * @returns {Promise<T>} A promise that resolves to an object containing information about the changes made to the specified filter since the last poll. The structure of the object is determined by the type of filter provided.
     * @throws {Error} Throws an error if there is an issue executing the RPC call.
     *
     * @template T - The type of the object returned, dependent on the provided filter.
     */
    async getFilterChanges(filter) {
        try {
            const params = {
                id: filter.id
            };
            const response = await this.execute("moi.GetFilterChanges", params);
            if (response.result == null) {
                return null;
            }
            return this.processResponse(response);
        }
        catch (error) {
            throw error;
        }
    }
    /**
      * Retrieves a Tesseract for a specific address or tesseract hash.
      *
      * @param {string | boolean} address - The address for which to retrieve the Tesseract or a boolean indicating whether to include interactions.
      * @param {boolean | Options} with_interactions - A boolean value indicating whether to include interactions in the Tesseract.
      * @param {Options | undefined} [options] - The tesseract options. (optional)
      * @returns {Promise<Tesseract>} A promise that resolves to the Tesseract.
      * @throws {Error} if there is an error executing the RPC call.
      *
      * @example
      * // Retrieve Tesseract by address with interactions and options
      * provider.getTesseract('0x55425876a7bdad21068d629e290b22b564c4f596fdf008db47c037da0cb146db', true, { tesseract_number: '0' })
      *
      * @example
      * // Retrieve Tesseract by tesseract hash with interactions and options
      * provider.getTesseract(true, { tesseract_hash: '0xf1e6274efa43da9fecbb7e970be4b37e6f8f4e66eea7e323a671f02ef7a5e001' })
      */
    async getTesseract(arg1, arg2, arg3) {
        try {
            const params = {};
            if (typeof arg1 === 'string') {
                params['address'] = arg1;
                params['with_interactions'] = arg2;
                params['options'] = arg3 ?? defaultOptions;
            }
            if (typeof arg1 === 'boolean') {
                params['with_interactions'] = arg1;
                params['options'] = arg2 ?? defaultOptions;
            }
            const response = await this.execute("moi.Tesseract", params);
            return this.processResponse(response);
        }
        catch (error) {
            throw error;
        }
    }
    /**
     * Retrieves the logic id's associated with a specific address.
     *
     * @param {string} address - The address for which to retrieve the logic id's.
     * @param {Options} options - The tesseract options. (optional)
     * @returns {Promise<string[]>} A Promise that resolves to an array of logic id's.
     * @throws {Error} if there is an error executing the RPC call.
     */
    async getLogicIds(address, options) {
        try {
            const params = {
                address: address,
                options: options ? options : defaultOptions
            };
            const response = await this.execute("moi.LogicIDs", params);
            return this.processResponse(response);
        }
        catch (error) {
            throw error;
        }
    }
    /**
     * Retrieves the registry for a specific address.
     *
     * @param {string} address - The address for which to retrieve the registry.
     * @param {Options} options - The tesseract options. (optional)
     * @returns {Promise<Registry>} A Promise that resolves to the registry.
     * @throws {Error} if there is an error executing the RPC call.
     */
    async getRegistry(address, options) {
        try {
            const params = {
                address: address,
                options: options ? options : defaultOptions
            };
            const response = await this.execute("moi.Registry", params);
            return this.processResponse(response);
        }
        catch (error) {
            throw error;
        }
    }
    /**
     * Retrieves the synchronization status for a specific account.
     *
     * @param {string | undefined} address - The address for which to retrieve the synchronization status.
     * @returns {Promise<SyncStatus>} A Promise that resolves to the synchronization status.
     * @throws {Error} if there is an error executing the RPC call.
     */
    async getSyncStatus(address) {
        try {
            const params = {
                address: address
            };
            const response = await this.execute("moi.Syncing", params);
            return this.processResponse(response);
        }
        catch (error) {
            throw error;
        }
    }
    // Execution Methods
    /**
     * Handles the interaction without modifying the account's current state.
     *
     * @param {CallorEstimateIxObject} ixObject - The interaction object.
     * @param {CallorEstimateOptions} options - The interaction options. (optional)
     * @returns {Promise<InteractionCallResponse>} A Promise resolving to the
     * interaction call response.
     * @throws {Error} if there's an issue executing the RPC call or
     * processing the response.
     */
    async call(ixObject, options) {
        try {
            const params = {
                ix_args: processIxObject(ixObject),
                options: options
            };
            const response = await this.execute("moi.Call", params);
            const receipt = this.processResponse(response);
            // TODO: overwritten ix_type has to be removed once the interaction 
            // call receipt bug is resolved in the protocol.
            return {
                receipt: receipt,
                result: this.processReceipt.bind(this, receipt)
            };
        }
        catch (error) {
            throw error;
        }
    }
    /**
     * Estimates the amount of fuel required for processing the interaction.
     *
     * @param {CallorEstimateIxObject} ixObject - The interaction object.
     * @param {CallorEstimateOptions} options - The interaction options. (optional)
     * @returns {Promise<number | bigint>} A Promise resolving to the estimated
     * fuel amount.
     * @throws {Error} if there's an issue executing the RPC call or
     * processing the response.
     */
    async estimateFuel(ixObject, options) {
        try {
            const params = {
                ix_args: processIxObject(ixObject),
                options: options
            };
            const response = await this.execute("moi.FuelEstimate", params);
            const fuelPrice = this.processResponse(response);
            return hexToBN(fuelPrice);
        }
        catch (error) {
            throw error;
        }
    }
    /**
     * Sends an interaction request.
     *
     * @param {InteractionRequest} ixObject - The interaction request object.
     * @returns {Promise<InteractionResponse>} A Promise that resolves to the
     * interaction response.
     * @throws {Error} if there is an error executing the RPC call or
     * processing the response.
     */
    async sendInteraction(ixObject) {
        const response = await this.execute("moi.SendInteractions", ixObject);
        try {
            if (response.result != null) {
                return {
                    hash: response.result,
                    wait: this.waitForInteraction.bind(this, response.result),
                    result: this.waitForResult.bind(this, response.result)
                };
            }
            ErrorUtils.throwError(response.error.message, ErrorCode.SERVER_ERROR);
        }
        catch (error) {
            throw error;
        }
    }
    // Query Methods
    /**
     * Retrieves the asset information for a specific asset id.
     *
     * @param {string} assetId - The asset id for which to retrieve the
     * asset information.
     * @param {Options} options - The tesseract options. (optional)
     * @returns {Promise<AssetInfo>} A Promise that resolves to the asset
     * information.
     * @throws {Error} if there is an error executing the RPC call.
     */
    async getAssetInfoByAssetID(assetId, options) {
        try {
            const params = {
                asset_id: assetId,
                options: options ? options : defaultOptions,
            };
            const response = await this.execute("moi.AssetInfoByAssetID", params);
            return this.processResponse(response);
        }
        catch (error) {
            throw error;
        }
    }
    /**
     * Retrieves the interaction receipt for a specific interaction hash.
     *
     * @param {string} ixHash - The hash of the interaction for which to
     * retrieve the receipt.
     * @returns {Promise<InteractionReceipt>} A Promise that resolves to the
     * interaction receipt.
     * @throws {Error} if there is an error executing the RPC call.
     */
    async getInteractionReceipt(ixHash) {
        try {
            const params = {
                hash: ixHash
            };
            const response = await this.execute("moi.InteractionReceipt", params);
            return this.processResponse(response);
        }
        catch (error) {
            throw error;
        }
    }
    /**
     * Retrieves the storage entry corresponding to a specific storage key and logic id.
     *
     * @param {string} logicId - The logic id for which to retrieve the storage value.
     * @param {string} storageKey - The storage key for which to retrieve the value.
     * @param {string} address - The address related to the storage key (optional).
     * @param {Options} options - The tesseract options. (optional)
     * @returns {Promise<string>} A Promise that resolves to the storage value as a string.
     * @throws {Error} if there is an error executing the RPC call.
     *
     * @example
     * // Retrieve storage value by logic id, storage key and address
     * provider.getStorageAt('logicId123', '0x7890..', '0xb456..')
     *
     * @example
     * // Retrieve storage value by logic id, storage key, address and options
     * provider.getStorageAt('logicId123', '0x7890..', '0xb456..', { from: '0xb456..' })
     *
     * @example
     * // Retrieve storage value by logic id, storage key, and options
     * provider.getStorageAt('logicId123', '0x7890..', { from: '0xb456..' })
     */
    async getStorageAt(logicId, storageKey, arg3, arg4) {
        try {
            const address = typeof arg3 === 'string' ? arg3 : undefined;
            const options = typeof arg3 === 'object' ? arg3 : arg4;
            const params = {
                address: address,
                logic_id: logicId,
                storage_key: storageKey,
                options: options ? options : defaultOptions
            };
            const response = await this.execute("moi.LogicStorage", params);
            return this.processResponse(response);
        }
        catch (error) {
            throw error;
        }
    }
    /**
     * Retrieves the logic manifest for a specific logic id.
     *
     * @param {string} logicId - The logic id for which to retrieve the logic manifest.
     * @param {Encoding} encoding - The encoding format of the manifest.
     * @param {Options} options - The tesseract options. (optional)
     * @returns {Promise<string | LogicManifest.Manifest>} A Promise that
     * resolves to the logic manifest as a POLO encode string or a parsed JSON object.
     * @throws {Error} if there is an error executing the RPC call or processing the response.
     */
    async getLogicManifest(logicId, encoding, options) {
        try {
            const params = {
                logic_id: logicId,
                encoding: encoding,
                options: options ? options : defaultOptions
            };
            const response = await this.execute("moi.LogicManifest", params);
            const data = this.processResponse(response);
            const decodedManifest = hexToBytes(data);
            switch (encoding) {
                case "JSON":
                    return unmarshal(decodedManifest);
                case "POLO":
                    return bytesToHex(decodedManifest);
                default:
                    throw new Error("Unsupported encoding format!");
            }
        }
        catch (error) {
            throw error;
        }
    }
    hashTopics(topics) {
        const result = topics.slice();
        for (let i = 0; i < topics.length; i++) {
            const element = topics[i];
            if (Array.isArray(element)) {
                topics[i] = this.hashTopics(element);
                continue;
            }
            topics[i] = topicHash(element);
        }
        return result;
    }
    /**
     * Retrieves all tesseract logs associated with a specified account within the provided tesseract range.
     * If the topics are not provided, all logs are returned.
     *
     * @param {string} address - The address for which to retrieve the tesseract logs.
     * @param {Tuple<number>} height - The height range for the tesseracts. The start height is inclusive, and the end height is exclusive.
     * @param {NestedArray<string>}topics - The topics to filter the logs. (optional)
     *
     * @returns A Promise that resolves to an array of logs.
     *
     * @throws Error if difference between start height and end height is greater than 10.
     */
    async getLogs(logFilter) {
        if (logFilter.topics == null) {
            logFilter.topics = [];
        }
        const { address, height, topics } = logFilter;
        if (!isValidAddress(address)) {
            ErrorUtils.throwArgumentError("Invalid address provided", "address", address);
        }
        if (!Array.isArray(topics)) {
            ErrorUtils.throwArgumentError("Topics should be an array", "topics", topics);
        }
        const [start, end] = height;
        const payload = {
            address,
            topics: this.hashTopics(topics),
            start_height: start,
            end_height: end
        };
        const response = await this.execute("moi.GetLogs", payload);
        return this.processResponse(response).map((log) => ({
            ...log,
            data: encodeToString(decodeBase64(log.data)), // FIXME: remove this once PR (https://github.com/sarvalabs/go-moi/pull/1023) is merged
        }));
    }
    /**
     * Retrieves all the interactions that are pending for inclusion in the next
     * Tesseract(s) or are scheduled for future execution.
     *
     * @returns {Promise<Content>} A Promise that resolves to the content of the
     * interaction pool.
     * @throws {Error} if there is an error executing the RPC call or processing
     * the response.
     */
    async getContent() {
        try {
            const response = await this.execute("ixpool.Content", null);
            const contentResponse = this.processResponse(response);
            const content = {
                pending: new Map(),
                queued: new Map(),
            };
            Object.keys(contentResponse.pending).forEach(key => {
                content.pending.set(key, new Map());
                Object.keys(contentResponse.pending[key]).forEach(nonce => content.pending.get(key).set(hexToBN(nonce), contentResponse.pending[key][nonce]));
            });
            Object.keys(contentResponse.queued).forEach(key => {
                content.queued.set(key, new Map());
                Object.keys(contentResponse.queued[key]).forEach(nonce => content.queued.get(key).set(hexToBN(nonce), contentResponse.queued[key][nonce]));
            });
            return content;
        }
        catch (error) {
            throw error;
        }
    }
    /**
     * Retrieves the total number of pending and queued interactions in
     * the interaction pool.
     *
     * @returns {Promise<Status>} A Promise that resolves to the status of the
     * interaction pool.
     * @throws {Error} if there is an error executing the RPC call or processing
     * the response.
     */
    async getStatus() {
        try {
            const response = await this.execute("ixpool.Status", null);
            const status = this.processResponse(response);
            return {
                pending: hexToBN(status.pending),
                queued: hexToBN(status.queued)
            };
        }
        catch (error) {
            throw error;
        }
    }
    /**
     * Retrieves all the interactions that are pending for inclusion in the next
     * Tesseract(s) or are scheduled for future execution. Additionally, it provides
     * a list of all the accounts in the ixpool with their respective wait times.
     * This method is particularly useful for developers, as it can help them
     * quickly review interactions in the pool and identify any potential issues.
     *
     * @returns {Promise<Inspect>} A Promise that resolves to the inspection
     * data of the interaction pool.
     * @throws {Error} if there is an error executing the RPC call or processing
     * the response.
     */
    async getInspect() {
        try {
            const response = await this.execute("ixpool.Inspect", null);
            const inspectResponse = this.processResponse(response);
            const inspect = {
                pending: new Map(),
                queued: new Map(),
                wait_time: new Map()
            };
            Object.keys(inspectResponse.pending).forEach(key => {
                inspect.pending.set(key, new Map(Object.entries(inspectResponse.pending[key])));
            });
            Object.keys(inspectResponse.queued).forEach(key => {
                inspect.queued.set(key, new Map(Object.entries(inspectResponse.queued[key])));
            });
            Object.keys(inspect.wait_time).forEach(key => {
                inspect.wait_time.set(key, {
                    ...inspect.wait_time[key],
                    time: hexToBN(inspect.wait_time[key]["time"])
                });
            });
            return inspect;
        }
        catch (error) {
            throw error;
        }
    }
    /**
     * Retrieves the list of peers connected to the specific moipod.
     *
     * @returns {Promise<string[]>} A Promise that resolves to the list of peers.
     * @throws {Error} if there is an error executing the RPC call or processing
     * the response.
     */
    async getPeers() {
        try {
            const response = await this.execute("net.Peers", null);
            return this.processResponse(response);
        }
        catch (error) {
            throw error;
        }
    }
    /**
     * Retrieves the version of the connected network.
     *
     * @returns {Promise<string>} A Promise that resolves to the network
     * version as a string.
     * @throws {Error} if there is an error executing the RPC call or processing
     * the response.
     */
    async getVersion() {
        try {
            const response = await this.execute("net.Version", null);
            return this.processResponse(response);
        }
        catch (error) {
            throw error;
        }
    }
    /**
     * Retrieves detailed information about the connected node.
     *
     * @returns {Promise<NodeInfo>} A Promise that resolves to an object
     * containing node information.
     * @throws {Error} if there is an error executing the RPC call or processing
     * the response.
     */
    async getNodeInfo() {
        try {
            const response = await this.execute("net.Info", null);
            return this.processResponse(response);
        }
        catch (error) {
            throw error;
        }
    }
    async getSubscription(event) {
        let params = [];
        if (typeof event === "string") {
            params = event;
        }
        if (typeof event === "object") {
            params = this.validateAndFormatEvent(event);
        }
        const response = await this.execute("moi.subscribe", params);
        return this.processResponse(response);
    }
    validateAndFormatEvent(event) {
        if (!isValidAddress(event.params.address)) {
            ErrorUtils.throwArgumentError("Invalid address provided", "event.params.address", event.params);
        }
        if (event.event === 'newTesseractsByAccount') {
            return [event.event, { address: event.params.address }];
        }
        if (event.event === 'newLogs') {
            if (event.params.topics == null) {
                event.params.topics = [];
            }
            if (Array.isArray(event.params.topics) === false) {
                ErrorUtils.throwArgumentError("Topics should be an array", "event.params.topics", event.params.topics);
            }
            return [event.event, { address: event.params.address, topics: this.hashTopics(event.params.topics), start_height: event.params.height[0], end_height: event.params.height[1] }];
        }
        throw ErrorUtils.throwError("Invalid event type", ErrorCode.INVALID_ARGUMENT);
    }
    /**
     * Waits for the interaction with the specified hash to be included in a tesseract
     * and returns the interaction receipt.
     *
     * @param {string} interactionHash - The hash of the interaction.
     * @param {number} timeout - The timeout duration in seconds (optional).
     * @returns {Promise<InteractionReceipt>} A Promise that resolves to the
     * interaction receipt.
     * @throws {Error} if there is an error executing the RPC call, processing
     * the response, or the timeout is reached.
     */
    async waitForInteraction(interactionHash, timeout) {
        if (timeout == undefined) {
            timeout = defaultTimeout;
        }
        return new Promise(async (resolve, reject) => {
            let intervalId;
            let timeoutId;
            const clearTimers = () => {
                clearInterval(intervalId);
                clearTimeout(timeoutId);
            };
            const checkReceipt = async () => {
                const receipt = await this.getInteractionReceipt(interactionHash).catch(() => null);
                if (receipt == null) {
                    return;
                }
                clearTimers();
                resolve(receipt);
            };
            await checkReceipt();
            intervalId = setInterval(checkReceipt, 5000);
            timeoutId = setTimeout(() => {
                clearInterval(intervalId);
                reject({ message: "failed to fetch receipt" });
            }, timeout * 1000);
        });
    }
    /**
     * Process the interaction receipt to determine the appropriate execution result
     * based on the transaction type.
     *
     * @param {InteractionReceipt} receipt - The interaction receipt to be processed.
     * @returns {ExecutionResult[]} The processed execution results based on the transaction type.
     * @throws {Error} If the transaction type is unsupported or the expected response
     * data is missing.
     */
    processReceipt(receipt) {
        return receipt.transactions.map(transaction => {
            switch (hexToBN(transaction.tx_type)) {
                case TxType.ASSET_TRANSFER:
                    return null;
                case TxType.ASSET_CREATE:
                    if (transaction.data) {
                        return transaction.data;
                    }
                    throw new Error("Failed to retrieve asset creation response");
                case TxType.ASSET_MINT:
                case TxType.ASSET_BURN:
                    if (transaction.data) {
                        return transaction.data;
                    }
                    throw new Error("Failed to retrieve asset mint/burn response");
                case TxType.LOGIC_DEPLOY:
                    if (transaction.data) {
                        return transaction.data;
                    }
                    throw new Error("Failed to retrieve logic deploy response");
                case TxType.LOGIC_INVOKE:
                    if (transaction.data) {
                        return transaction.data;
                    }
                    throw new Error("Failed to retrieve logic invoke response");
                case TxType.LOGIC_ENLIST:
                    if (transaction.data) {
                        return transaction.data;
                    }
                    throw new Error("Failed to retrieve logic enlist response");
                default:
                    throw new Error("Unsupported interaction type encountered");
            }
        });
    }
    processWsResult(event, result) {
        if (event === 'newPendingInteractions') {
            if (typeof result === "string") {
                return result.startsWith("0x") ? result : `0x${result}`;
            }
            ErrorUtils.throwError("Invalid response received", ErrorCode.SERVER_ERROR);
        }
        if (typeof event === "string" && ["newTesseracts"].includes(event)) {
            return result;
        }
        if (typeof event === "object" && event.event === "newTesseractsByAccount") {
            return result;
        }
        if (typeof event === "object" && event.event === "newLogs") {
            const log = result;
            return { ...log, data: encodeToString(decodeBase64(log.data)) };
        }
        ErrorUtils.throwArgumentError("Invalid event type", "event", event);
    }
    processWsResult(event, result) {
        if (event === 'newPendingInteractions') {
            if (typeof result === "string") {
                return result.startsWith("0x") ? result : `0x${result}`;
            }
            ErrorUtils.throwError("Invalid response received", ErrorCode.SERVER_ERROR);
        }
        if (typeof event === "string" && ["newTesseracts"].includes(event)) {
            return result;
        }
        if (typeof event === "object" && event.event === "newTesseractsByAccount") {
            return result;
        }
        if (typeof event === "object" && event.event === "newLogs") {
            const log = result;
            return { ...log, data: encodeToString(decodeBase64(log.data)) };
        }
        ErrorUtils.throwArgumentError("Invalid event type", "event", event);
    }
    /**
     * Waits for the interaction with the specified hash to be included in a
     * tesseract and returns the result based on the interaction type.
     *
     * @param {string} interactionHash - The hash of the interaction.
     * @param {number} timeout - The timeout duration in seconds (optional).
     * @returns {Promise<any>} A Promise that resolves to the result of the
     * interaction.
     * @throws {Error} if there is an error executing the RPC call, processing the
     * response, or the timeout is reached.
     */
    async waitForResult(interactionHash, timeout) {
        const receipt = await this.waitForInteraction(interactionHash, timeout);
        return await this.processReceipt(receipt);
    }
    /**
     * Checks if the response object represents a server error.
     *
     * @param {Response} response - The Response object.
     * @returns {boolean} A boolean indicating whether the error is a server error.
     */
    isServerError(response) {
        return response && response.status >= 500 && response.status < 600;
    }
    /**
     * Executes an RPC method with the specified parameters.
     *
     * @param {string} method - The RPC method to execute.
     * @param {any} params - The parameters to pass to the RPC method.
     * @returns {Promise<any>} A Promise that resolves to the response of the RPC call.
     * @throws {Error} if the method is not implemented.
     */
    execute(method, params) {
        throw new Error(method + " not implemented");
    }
}
//# sourceMappingURL=base-provider.js.map<|MERGE_RESOLUTION|>--- conflicted
+++ resolved
@@ -1,9 +1,4 @@
-<<<<<<< HEAD
 import { ErrorCode, ErrorUtils, TxType, bytesToHex, decodeBase64, encodeToString, hexToBN, hexToBytes, isValidAddress, toQuantity, topicHash, unmarshal } from "js-moi-utils";
-=======
-import { ManifestCoder } from "js-moi-manifest";
-import { CustomError, ErrorCode, ErrorUtils, IxType, bytesToHex, decodeBase64, encodeToString, hexToBN, hexToBytes, isValidAddress, toQuantity, topicHash, unmarshal } from "js-moi-utils";
->>>>>>> 4c93ebbd
 import { AbstractProvider } from "./abstract-provider";
 import { processIxObject } from "./interaction";
 // Default timeout value in seconds
