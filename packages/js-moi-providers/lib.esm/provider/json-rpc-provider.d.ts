import { EventEmitter } from "events";
import { Identifier } from "js-moi-identifiers";
import { StorageKey, type Account, type AccountAsset, type AccountKey, type Asset, type Hex, type Interaction, type JsonRpcResponse, type Logic, type LogicMessage, type NetworkInfo, type Simulate, type Tesseract, type TesseractReference, type Transport } from "js-moi-utils";
import type { MethodParams, MethodResponse, NetworkMethod } from "../types/moi-execution-api";
import type { AccountAssetRequestOption, AccountKeyRequestOption, AccountRequestOption, AssetRequestOption, ExecuteIx, GetNetworkInfoOption, InteractionRequestOption, LogicMessageRequestOption, LogicRequestOption, LogicStorageRequestOption, Provider, SelectFromResponseModifier, Signature, SimulateInteractionRequest, SimulateOption, TesseractRequestOption } from "../types/provider";
import { InteractionResponse } from "../utils/interaction-response";
/**
 * A provider that communicates with the MOI protocol network using JSON-RPC.
 *
 * @extends EventEmitter
 * @implements Provider
 *
 * @param {Transport} transport - The transport to use for communication with the network.
 */
export declare class JsonRpcProvider extends EventEmitter implements Provider {
    private readonly _transport;
    /**
     * Creates a new instance of the provider.
     *
     * @param transport - The transport to use for communication with the network.
     */
    constructor(transport: Transport);
    /**
     * The transport used to communicate with the network.
     */
    get transport(): Transport;
    protected call<TMethod extends NetworkMethod, TResponse extends any = MethodResponse<TMethod>>(method: TMethod, ...params: MethodParams<TMethod>): Promise<TResponse>;
    /**
     * Sends a JSON-RPC request to the network. This method is used internally
     * to send requests to the network.
     *
     * Developers can use this method to send custom requests to the network that
     * are supported by ``Provider``. Please refer to the `MOI protocol documentation <https://docs.moi.technology/docs/build/json-rpc/>`_
     * for a list of supported methods.
     *
     * @param method - name of the method to invoke.
     * @param params - parameters to pass to the method.
     *
     * @returns A promise that resolves to the JSON-RPC response.
     *
     * @throws Will throw an error if the response contains an error.
     *
     * @example
     * import { HttpProvider } from "js-moi-sdk";
     *
     * const provider = new HttpProvider("...");
     * const version = await provider.request("moi.Protocol", {
     *      modifier: { extract: "version" }
     * });
     *
     * console.log(response);
     *
     * >>> { jsonrpc: "2.0", id: "2fb48ce4-3d38-45e4-87a5-0aa9d3d70299", result: "0.12.0" }
     */
    request<T>(method: string, params?: unknown[]): Promise<JsonRpcResponse<T>>;
    /**
     * Retrieves the version and chain id of the MOI protocol network.
     *
     * @returns A promise that resolves to the Moi client version.
     *
     * @example
     * import { HttpProvider } from "js-moi-sdk";
     *
     * const provider = new HttpProvider("...");
     * const version = await provider.getNetworkInfo({
     *    modifier: { extract: "version" },
     * });
     *
     * console.log(version);
     *
     * >>> "0.12.0"
     */
    getNetworkInfo<TOption extends GetNetworkInfoOption>(option?: TOption): Promise<SelectFromResponseModifier<NetworkInfo, TOption>>;
    /**
     * Simulates an interaction on the MOI protocol network.
     *
     * @param ix - The interaction to simulate.
     * @param option - Additional options to include in the request.
     *
     * @returns A promise that resolves to the result of the simulation.
     */
    simulate(ix: SimulateInteractionRequest, option?: SimulateOption): Promise<Simulate>;
    /**
     * Simulates an interaction on the MOI protocol network.
     *
     * @param ix - POLO encoded interaction to simulate.
     * @param option - Additional options to include in the request.
     *
     * @returns A promise that resolves to the result of the simulation.
     */
    simulate(interaction: Uint8Array | Hex, option?: SimulateOption): Promise<Simulate>;
    /**
     * Retrieves an account from the MOI network.
     *
     * @param participant - The identifier of the account to retrieve.
     * @param option - Additional options to include in the request.
     *
     * @returns A promise that resolves to the account information.
     *
     * @example
     * import { HttpProvider } from "js-moi-sdk";
     *
     * const provider = new HttpProvider("...");
     * const account = await provider.getAccount("0x..123");
     *
     * console.log(account);
     */
    getAccount<TOption extends AccountRequestOption>(participant: Identifier | Hex, option?: TOption): Promise<SelectFromResponseModifier<Account, TOption>>;
    private getTesseractByReference;
    /**
     * Retrieves a tesseract from the MOI network.
     *
     * @param identifier - The identifier of the tesseract to retrieve.
     * @param height - The height of the tesseract to retrieve.
     * @param option - Additional options to include in the request.
     *
     * @returns A promise that resolves to the tesseract information.
     */
    getTesseract<TOption extends TesseractRequestOption>(participant: Identifier | Hex, height: number, option?: TOption): Promise<SelectFromResponseModifier<Tesseract, TOption>>;
    /**
     * Retrieves a tesseract from the MOI network.
     *
     * @param tesseract - The hash of the tesseract to retrieve.
     * @param option - Additional options to include in the request.
     *
     * @returns A promise that resolves to the tesseract information.
     */
    getTesseract<TOption extends TesseractRequestOption>(tesseract: Hex, option?: TOption): Promise<SelectFromResponseModifier<Tesseract, TOption>>;
    /**
     * Retrieves a tesseract from the MOI network.
     *
     * @param reference - The reference of the tesseract to retrieve.
     * @param option - Additional options to include in the request.
     *
     * @returns A promise that resolves to the tesseract information.
     */
    getTesseract<TOption extends TesseractRequestOption>(reference: TesseractReference, option?: TOption): Promise<SelectFromResponseModifier<Tesseract, TOption>>;
    /**
     * Retrieves a logic from the MOI network.
     *
     * @param identifier - The identifier of the logic to retrieve.
     * @param option - Additional options to include in the request.
     *
     * @returns A promise that resolves to the logic information.
     *
     * @example
     * import { HttpProvider } from "js-moi-sdk";
     *
     * const provider = new HttpProvider("...");
     * const manifest = await provider.getLogic("0x..123", {
     *     modifier: { extract: "manifest" },
     * });
     *
     * console.log(manifest);

     */
    getLogic<TOption extends LogicRequestOption>(identifier: Identifier | Hex, option?: TOption): Promise<SelectFromResponseModifier<Logic, TOption>>;
    /**
     * Retrieves the storage value of a logic from the MOI network.
     *
     * @param logic - The identifier of the logic to retrieve.
     * @param storage - The identifier of the storage to retrieve.
     * @param option - Additional options to include in the request.
     *
     * @returns A promise that resolves to the storage value.
     */
    getLogicStorage(logic: Identifier | Hex, storageId: Hex | StorageKey, option?: LogicStorageRequestOption): Promise<Hex>;
    /**
     * Retrieves the storage value of a logic from the MOI network.
     *
     * @param logic - The identifier of the logic to retrieve.
     * @param participant - The identifier of the participant to retrieve.
     * @param storageKey - The key of the storage to retrieve.
     * @param option - Additional options to include in the request.
     *
     * @returns A promise that resolves to the storage value.
     */
    getLogicStorage(logic: Identifier | Hex, participant: Identifier, storageKey: Hex | StorageKey, option?: LogicStorageRequestOption): Promise<Hex>;
<<<<<<< HEAD
    /**
     * Retrieves an asset from the MOI network.
     *
     * @param asset - The identifier of the asset to retrieve.
     * @param option - Additional options to include in the request.
     *
     * @returns A promise that resolves to the asset information.
     */
    getAsset<TOption extends AssetRequestOption>(asset: Identifier, option?: TOption): Promise<SelectFromResponseModifier<Asset, TOption>>;
=======
    getAsset<TOption extends AssetRequestOption>(asset: Identifier | Hex, option?: TOption): Promise<SelectFromResponseModifier<Asset, TOption>>;
>>>>>>> 0957025e
    private encodeTopics;
    /**
     * Retrieves logic messages from the MOI network.
     *
     * @param logic - The identifier of the logic to retrieve messages for.
     * @param option - Additional options to include in the request.
     *
     * @returns A promise that resolves to the logic messages.
     */
    getLogicMessage(logic: Identifier | Hex, options?: LogicMessageRequestOption): Promise<LogicMessage[]>;
    /**
     * Retrieves an account asset from the MOI network.
     *
     * @param participant - The identifier of the account to retrieve the asset for.
     * @param asset - The identifier of the asset to retrieve.
     * @param option - Additional options to include in the request.
     *
     * @returns A promise that resolves to the account asset information.
     */
    getAccountAsset<TOption extends AccountAssetRequestOption>(participant: Identifier | Hex, asset: Identifier | Hex, option?: TOption): Promise<SelectFromResponseModifier<AccountAsset, TOption>>;
    /**
     * Retrieves an account key information from the MOI network.
     *
     * @param participant - The identifier of the account to retrieve the key for.
     * @param index - The index of the key to retrieve.
     * @param option - Additional options to include in the request.
     *
     * @returns A promise that resolves to the account key information.
     */
    getAccountKey(participant: Identifier | Hex, index: number, option?: AccountKeyRequestOption): Promise<AccountKey>;
    /**
     * Executes an interaction on the MOI network.
     *
     * @param ix - The interaction to execute.
     * @param signatures - The signatures to include in the request.
     *
     * @returns A promise that resolves to the result of the InteractionResponse.
     */
    execute(ix: Uint8Array | Hex, signatures: Signature[]): Promise<InteractionResponse>;
    /**
     * Executes an interaction on the MOI network.
     *
     * @param ix - The execution request object.
     *
     * @returns A promise that resolves to the InteractionResponse.
     */
    execute(ix: ExecuteIx): Promise<InteractionResponse>;
    /**
     * Retrieves an interaction from the MOI network.
     *
     * @param hash - The hash of the interaction to retrieve.
     * @param option - Additional options to include in the request.
     *
     * @returns A promise that resolves to the interaction information.
     *
     * @example
     * import { HttpProvider } from "js-moi-sdk";
     *
     * const provider = new HttpProvider("...");
     * const interaction = await provider.getInteraction("0x..123", {
     *     modifier: { include: ["confirmation"] },
     * });
     *
     * console.log(interaction.confirmation);
     */
    getInteraction<TOption extends InteractionRequestOption>(hash: Hex, option?: TOption): Promise<SelectFromResponseModifier<Interaction, TOption>>;
    /**
     * Subscribes to an event on the MOI network.
     *
     * @param event - The event to subscribe to.
     * @param params - Additional parameters to include in the request.
     *
     * @returns A promise that resolves when the subscription is complete.
     */
    subscribe(event: string, params?: unknown[]): Promise<string>;
    /**
     * Unsubscribes from a subscription.
     * @param subscription id of the subscription to unsubscribe from.
     * @returns a promise that resolves when the un-subscription is successful.
     */
    unsubscribe(subscription: string): Promise<boolean>;
    /**
     * Processes a JSON-RPC response and returns the result.
     * If the response contains an error, it throws an error with the provided message, code, and data.
     *
     * @template T - The type of the result expected from the JSON-RPC response.
     * @param {JsonRpcResponse<T>} response - The JSON-RPC response to process.
     * @returns {T} - The result from the JSON-RPC response.
     *
     * @throws Will throw an error if the response contains an error.
     */
    processJsonRpcResponse<T>(response: JsonRpcResponse<T>): T;
}
//# sourceMappingURL=json-rpc-provider.d.ts.map<|MERGE_RESOLUTION|>--- conflicted
+++ resolved
@@ -176,7 +176,6 @@
      * @returns A promise that resolves to the storage value.
      */
     getLogicStorage(logic: Identifier | Hex, participant: Identifier, storageKey: Hex | StorageKey, option?: LogicStorageRequestOption): Promise<Hex>;
-<<<<<<< HEAD
     /**
      * Retrieves an asset from the MOI network.
      *
@@ -185,10 +184,7 @@
      *
      * @returns A promise that resolves to the asset information.
      */
-    getAsset<TOption extends AssetRequestOption>(asset: Identifier, option?: TOption): Promise<SelectFromResponseModifier<Asset, TOption>>;
-=======
     getAsset<TOption extends AssetRequestOption>(asset: Identifier | Hex, option?: TOption): Promise<SelectFromResponseModifier<Asset, TOption>>;
->>>>>>> 0957025e
     private encodeTopics;
     /**
      * Retrieves logic messages from the MOI network.
