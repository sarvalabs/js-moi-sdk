--- conflicted
+++ resolved
@@ -424,7 +424,6 @@
         const hash = await this.call("moi.Execute", ...params);
         return new InteractionResponse(hash, this);
     }
-<<<<<<< HEAD
     /**
      * Retrieves an interaction from the MOI network.
      *
@@ -443,12 +442,8 @@
      *
      * console.log(interaction.confirmation);
      */
-    getInteraction(hash, option) {
-        return this.call("moi.Interaction", { hash, ...option });
-=======
     async getInteraction(hash, option) {
         return await this.call("moi.Interaction", { hash, ...option });
->>>>>>> bf73e4cb
     }
     /**
      * Subscribes to an event on the MOI network.
@@ -459,11 +454,7 @@
      * @returns A promise that resolves when the subscription is complete.
      */
     async subscribe(event, params) {
-<<<<<<< HEAD
-        throw new Error("Method not implemented. Return type needs to be updated");
-=======
         return await this.call("moi.subscribe", event, params);
->>>>>>> bf73e4cb
     }
     /**
      * Processes a JSON-RPC response and returns the result.
@@ -478,11 +469,7 @@
     processJsonRpcResponse(response) {
         if ("error" in response) {
             const { data } = response.error;
-            const params = data ?
-                typeof data === "object" ?
-                    data
-                    : { data }
-                : {};
+            const params = data ? (typeof data === "object" ? data : { data }) : {};
             ErrorUtils.throwError(response.error.message, response.error.code, params);
         }
         return response.result;
