--- conflicted
+++ resolved
@@ -1,15 +1,10 @@
 import { CustomError, ErrorCode, ErrorUtils } from "js-moi-utils";
-<<<<<<< HEAD
-const INITIAL_NOT_FOUND_RETRIES = 10;
-const ASSUMPTION_TIME_DURATION_FOR_GETTING_IX_INFO = 1500;
+const MAX_RETRIES_ON_NOT_FOUND = 10;
+const DEFAULT_IX_INFO_RETRIEVAL_TIME = 1500;
 /**
  * The `InteractionResponse` class represents the response of an interaction with the provider.
  * It provides methods to wait for the interaction to be finalized and to retrieve the result of the interaction.
  */
-=======
-const MAX_RETRIES_ON_NOT_FOUND = 10;
-const DEFAULT_IX_INFO_RETRIEVAL_TIME = 1500;
->>>>>>> fda612a7
 export class InteractionResponse {
     /**
      * The hash of the interaction.
