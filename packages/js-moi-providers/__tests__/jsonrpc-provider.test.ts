--- conflicted
+++ resolved
@@ -429,11 +429,6 @@
           address: address,
           height: [0, 10]
         });
-<<<<<<< HEAD
-        console.log(logs)
-=======
-
->>>>>>> e3c1eb84
         expect(logs).toBeDefined();
         expect(Array.isArray(logs)).toBeTruthy();
       });
