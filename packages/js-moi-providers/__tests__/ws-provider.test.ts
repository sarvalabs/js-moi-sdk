import { AssetStandard, hexToBN, IxType } from "js-moi-utils";
import { Signer } from "js-moi-signer";
<<<<<<< HEAD
import { JsonRpcProvider } from "../dist/jsonrpc-provider"
import { WebSocketProvider,WebSocketEvents } from "../dist/websocket-provider"
=======
import { JsonRpcProvider } from "../src/jsonrpc-provider"
import { WebSocketProvider } from "../src/websocket-provider"
>>>>>>> fda78447
import { initializeWallet } from "./utils/utils";

describe("Test Websocket Provider", () => {
    const address = "0xd958d29acc5e108657563b76601a6acae329623e62ce6d7f09c3a575c0df0789";
    const mnemonic = "script swing flight jacket term wise depend wrong wave people strong capable";
    let signer: Signer;
    let nonce: number | bigint;
    let wsProvider: WebSocketProvider;

    beforeAll(async () => {
        const rpcProvider = new JsonRpcProvider("http://localhost:1600")
        signer = await initializeWallet(rpcProvider, mnemonic);
        nonce = await signer.getNonce();
        wsProvider = new WebSocketProvider("ws://localhost:1600/ws", {
            reconnectOptions: {
                auto: true,
                delay: 5000
            }
        })
    })
    
    it('should receive new tesseracts', (done) => {
        // subscribe to new tesseracts
        wsProvider.on(address, (tesseract) => {
            // check if the tesseract height has increased
            expect(hexToBN(tesseract.header.height)).toBeGreaterThan(0);
            done();
        });

        // create a new tesseract
        signer.sendInteraction({
            type: IxType.ASSET_CREATE,
            nonce: nonce,
            fuel_price: 1,
            fuel_limit: 200,
            payload: {
                standard: AssetStandard.MAS0,
                symbol: "FOO",
                supply: 1248577
            }
        });
    });


    it('should receive new tesseracts based on address', (done) => {
        // subscribe to new tesseracts
        wsProvider.on(address, (tesseract) => {
            // check if the tesseract height has increased
            expect(hexToBN(tesseract.header.height)).toBeGreaterThan(1);
            done();
        });

        // create a new tesseract
        signer.sendInteraction({
            type: IxType.ASSET_CREATE,
            nonce: Number(nonce) + 1,
            fuel_price: 1,
            fuel_limit: 200,
            payload: {
                standard: AssetStandard.MAS0,
                symbol: "BOO",
                supply: 1248577
            }
        });
    });

    test("should receive a new pending interaction hash", (done) => {
        wsProvider.on(WebSocketEvents.PENDING_INTERACTIONS, (hash) => {
            expect(hash).toBeTruthy();
            expect(typeof hash).toBe("string");
            done();
        })

        // will create a new interaction
        signer.sendInteraction({
            type: IxType.ASSET_CREATE,
            nonce: Number(nonce) + 1,
            fuel_price: 1,
            fuel_limit: 200,
            payload: {
                standard: AssetStandard.MAS0,
                symbol: "BAZ",
                supply: 1248577
            }
        });
    });
});<|MERGE_RESOLUTION|>--- conflicted
+++ resolved
@@ -1,12 +1,7 @@
 import { AssetStandard, hexToBN, IxType } from "js-moi-utils";
 import { Signer } from "js-moi-signer";
-<<<<<<< HEAD
 import { JsonRpcProvider } from "../dist/jsonrpc-provider"
 import { WebSocketProvider,WebSocketEvents } from "../dist/websocket-provider"
-=======
-import { JsonRpcProvider } from "../src/jsonrpc-provider"
-import { WebSocketProvider } from "../src/websocket-provider"
->>>>>>> fda78447
 import { initializeWallet } from "./utils/utils";
 
 describe("Test Websocket Provider", () => {
