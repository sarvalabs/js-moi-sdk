{
  "name": "js-moi-providers",
  "version": "0.6.0",
  "description": "Module to connect and interact with MOI network",
  "main": "./lib.cjs/index.js",
  "module": "./lib.esm/index.js",
  "browser": {
    "./lib.cjs/ws/ws.js": "./lib.cjs/provider/ws/ws-browser.js",
    "./lib.esm/ws/ws.js": "./lib.esm/provider/ws/ws-browser.js"
  },
  "scripts": {
    "test": "echo \"Error: no test specified\" && exit 1"
  },
  "homepage": "https://docs.moi.technology/docs/build/packages/js-moi-sdk",
  "repository": {
    "type": "git",
    "url": "git://github.com/sarvalabs/js-moi-sdk.git"
  },
  "bugs": {
    "url": "https://github.com/sarvalabs/js-moi-sdk/issues"
  },
  "keywords": [
    "moichain",
    "moi",
    "providers"
  ],
  "author": "Sarva Labs Inc. & MOI Protocol Developers",
  "license": "Apache-2.0 OR MIT",
  "dependencies": {
    "events": "npm:events@^3.3.0",
    "js-moi-identifiers": "^0.6.0",
    "js-moi-utils": "^0.6.0",
<<<<<<< HEAD
=======
    "polo-schema": "^1.0.1",
>>>>>>> 84937857
    "ws": "^8.18.0"
  },
  "devDependencies": {
    "@types/ws": "^8.5.13"
  }
}<|MERGE_RESOLUTION|>--- conflicted
+++ resolved
@@ -30,10 +30,6 @@
     "events": "npm:events@^3.3.0",
     "js-moi-identifiers": "^0.6.0",
     "js-moi-utils": "^0.6.0",
-<<<<<<< HEAD
-=======
-    "polo-schema": "^1.0.1",
->>>>>>> 84937857
     "ws": "^8.18.0"
   },
   "devDependencies": {
