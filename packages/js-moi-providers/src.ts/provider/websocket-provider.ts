import { ErrorUtils, type Hex, type Tesseract } from "js-moi-utils";
import { WebsocketTransport, type WebsocketTransportOptions } from "../transport/ws-transport";
import { JsonRpcProvider } from "./json-rpc-provider";

export enum WebsocketEvent {
    Error = "error",
    Open = "open",
    Debug = "debug",
    Close = "close",
    Reconnect = "reconnect",
    Message = "message",
    NewPendingInteractions = "newPendingInteractions",
    NewTesseracts = "newTesseracts",
    NewTesseractsByAccount = "newTesseractsByAccount",
    NewLogs = "newLogs",
}

type BaseListener = (...args: any[]) => void;

type DebugParam = { action: string; payload: unknown };

export type ProviderEvent =
    | WebsocketEvent.Close
    | WebsocketEvent.Error
    | WebsocketEvent.Open
    | WebsocketEvent.Reconnect
    | WebsocketEvent.Message
    | WebsocketEvent.NewPendingInteractions
    | WebsocketEvent.NewTesseracts
    | { event: WebsocketEvent.NewTesseractsByAccount; params: [{ address: Hex }] }
    | { event: WebsocketEvent.NewLogs; params: [{ start_height: number; end_height: number; address: Hex; topics: any[] }] }
    | string
    | symbol;

type WebsocketEventListener<TEvent extends WebsocketEvent> =
    TEvent extends WebsocketEvent.NewPendingInteractions ? (hash: string) => void
    : TEvent extends WebsocketEvent.NewTesseracts | WebsocketEvent.NewTesseractsByAccount ? (tesseracts: Tesseract) => void
    : TEvent extends WebsocketEvent.Reconnect ? (reconnects: number) => void
    : TEvent extends WebsocketEvent.Error ? (error: Error) => void
    : TEvent extends WebsocketEvent.Message ? (message: any) => void
    : TEvent extends WebsocketEvent.Debug ? (data: DebugParam) => void
    : TEvent extends WebsocketEvent.Open | WebsocketEvent.Close ? () => void
    : BaseListener;

type ProviderEventListener<TEvent extends ProviderEvent> =
    TEvent extends string ?
        TEvent extends WebsocketEvent ?
            WebsocketEventListener<TEvent>
        :   BaseListener
    : TEvent extends symbol ? BaseListener
    : TEvent extends { event: infer TEventType } ?
        TEventType extends WebsocketEvent ?
            WebsocketEventListener<TEventType>
        :   never
    :   never;

type WebsocketEmittedResponse = {
    params: {
        subscription: string;
        result: unknown;
    };
};

/**
 * WebsocketProvider is a provider that connects to a network via a websocket connection.
 *
 * It extends the JsonRpcProvider and adds the ability to subscribe to network events.
 */
export class WebsocketProvider extends JsonRpcProvider {
    private static events: Record<string, Set<string | symbol>> = {
        client: new Set(["error", "open", "close", "reconnect", "debug"]),
        internal: new Set(["message"]),
        network: new Set<string>(["newPendingInteractions", "newTesseracts", "newTesseractsByAccount", "newLogs"]),
    };

    private readonly subscriptions = new Map<string, ProviderEvent>();

    constructor(address: string, options?: WebsocketTransportOptions) {
        super(new WebsocketTransport(address, options));

        if (this.transport instanceof WebsocketTransport) {
            for (const event of WebsocketProvider.events.client) {
                this.transport.on(event, (...args) => this.emit(event, ...args));
            }
        }
    }

    /**
     * Retrieves the current list of subscriptions.
     *
     * @returns An array of subscription objects, each containing an `id` and an `event`.
     */
    getSubscriptions() {
        return Array.from(Iterator.from(this.subscriptions).map(([id, event]) => ({ id, event })));
    }

    /**
     * Closes the WebSocket connection if the transport is an instance of WebsocketTransport.
     * This method ensures that the WebSocket connection is properly terminated.
     *
     * @returns {void}
     */
    close(): void {
        if (this.transport instanceof WebsocketTransport) {
            this.transport.close();
        }
    }

    private async handleOnNetworkEventSubscription(type: "on" | "once", event: ProviderEvent, listener: (...args: any[]) => void): Promise<void> {
        const params = typeof event === "object" ? (event.params ?? []) : [];
        const eventName = WebsocketProvider.getEventName(event);

        if (typeof eventName === "symbol") {
            ErrorUtils.throwArgumentError("Cannot subscribe to a symbol event", "event", event);
        }

        const id = await this.subscribe(eventName, params);
        const transport = this.transport as WebsocketTransport;

        super[type](eventName, listener);
        this.subscriptions.set(id, event);

        transport.on("message", (message: string) => {
            const data = JSON.parse(message);
            const isValidMessage = WebsocketProvider.isWebsocketEmittedResponse(data) && data.params.subscription === id;

            if (!isValidMessage) {
                return;
            }

            super.emit(eventName, data.params.result);
        });
    }

<<<<<<< HEAD
    override on<K, T extends ProviderEvent>(event: T, listener: ProviderEventListener<T>): this {
        return this.subscribeToEvent<K>("on", event, listener);
    }

    override once<K, T extends ProviderEvent>(eventName: T, listener: ProviderEventListener<T>): this {
=======
    /**
     * Registers an event listener for a specified provider event.
     *
     * @param event - The event to listen for.
     * @param listener - The callback function to be invoked when the event occurs.
     * @returns The current instance to allow method chaining.
     */
    on<K, T extends ProviderEvent>(event: T, listener: ProviderEventListener<T>): this {
        return this.subscribeToEvent<K>("on", event, listener);
    }

    /**
     * Registers an event listener for a specified provider event that will only be called once.
     *
     * @param event - The event to listen for.
     * @param listener - The callback function to be invoked when the event occurs.
     * @returns The current instance to allow method chaining.
     */
    once<K, T extends ProviderEvent>(eventName: T, listener: ProviderEventListener<T>): this {
>>>>>>> f87ea2e7
        return this.subscribeToEvent<K>("once", eventName, listener);
    }

    // @ts-ignore - The method is not implemented in the base class.
    private subscribeToEvent<K>(type: "on" | "once", event: ProviderEvent, listener: (...args: any[]) => void) {
        const eventName = WebsocketProvider.getEventName(event);

        if (WebsocketProvider.events.network.has(eventName)) {
            this.handleOnNetworkEventSubscription(type, event, listener);
            return this;
        }

        super[type](eventName, listener);

        return this;
    }

    private static isWebsocketEmittedResponse(response: any): response is WebsocketEmittedResponse {
        return "params" in response && "subscription" in response.params && "result" in response.params;
    }

    private static getEventName(event: ProviderEvent): string | symbol {
        return typeof event === "object" ? event.event : event;
    }
}<|MERGE_RESOLUTION|>--- conflicted
+++ resolved
@@ -132,13 +132,6 @@
         });
     }
 
-<<<<<<< HEAD
-    override on<K, T extends ProviderEvent>(event: T, listener: ProviderEventListener<T>): this {
-        return this.subscribeToEvent<K>("on", event, listener);
-    }
-
-    override once<K, T extends ProviderEvent>(eventName: T, listener: ProviderEventListener<T>): this {
-=======
     /**
      * Registers an event listener for a specified provider event.
      *
@@ -158,7 +151,6 @@
      * @returns The current instance to allow method chaining.
      */
     once<K, T extends ProviderEvent>(eventName: T, listener: ProviderEventListener<T>): this {
->>>>>>> f87ea2e7
         return this.subscribeToEvent<K>("once", eventName, listener);
     }
 
