import { EventEmitter } from "events";
import { AssetId, Identifier, isIdentifier, LogicId } from "js-moi-identifiers";
import {
    bytesToHex,
    ErrorCode,
    ErrorUtils,
    hexToHash,
    interaction,
    isHex,
    StorageKey,
    validateIxRequest,
    type Account,
    type AccountAsset,
    type AccountKey,
    type Asset,
    type Hex,
    type Interaction,
    type InteractionRequest,
    type JsonRpcRequest,
    type JsonRpcResponse,
    type Logic,
    type LogicMessage,
    type NetworkInfo,
    type Simulate,
    type Tesseract,
    type TesseractReference,
    type Transport,
} from "js-moi-utils";
import { Polorizer } from "js-polo";
import type { MethodParams, MethodResponse, NestedArray, NetworkMethod } from "../types/moi-execution-api";
import type {
    AccountAssetRequestOption,
    AccountKeyRequestOption,
    AccountRequestOption,
    AssetRequestOption,
    ExecuteIx,
    GetNetworkInfoOption,
    InteractionRequestOption,
    LogicMessageRequestOption,
    LogicRequestOption,
    LogicStorageRequestOption,
    Provider,
    SelectFromResponseModifier,
    Signature,
    SimulateInteractionRequest,
    SimulateOption,
    TesseractRequestOption,
} from "../types/provider";
import { InteractionResponse } from "../utils/interaction-response";

export class JsonRpcProvider extends EventEmitter implements Provider {
    private readonly _transport: Transport;

    /**
     * Creates a new instance of the provider.
     *
     * @param transport - The transport to use for communication with the network.
     */
    public constructor(transport: Transport) {
        super();

        if (transport == null) {
            ErrorUtils.throwError("Transport is required", ErrorCode.INVALID_ARGUMENT);
        }

        this._transport = transport;
    }

    /**
     * The transport used to communicate with the network.
     */
    public get transport(): Transport {
        return this._transport;
    }

    /**
     * Calls a JSON-RPC method on the network using the `request` method and processes the response.
     *
     * @param method - The name of the method to invoke.
     * @param params - The parameters to pass to the method.
     *
     * @returns A promise that resolves processed result from the JSON-RPC response.
     *
     * @throws Will throw an error if the response contains an error.
     */
    protected async call<TMethod extends NetworkMethod, TResponse extends any = MethodResponse<TMethod>>(method: TMethod, ...params: MethodParams<TMethod>): Promise<TResponse> {
        const response = await this.request<TResponse>(method, params);
        return this.processJsonRpcResponse(response);
    }

    /**
     * Sends a JSON-RPC request to the network.
     *
     * @param method - name of the method to invoke.
     * @param params - parameters to pass to the method.
     *
     * @returns A promise that resolves to the JSON-RPC response.
     *
     * @throws Will throw an error if the response contains an error.
     */
    public async request<T>(method: string, params: unknown[] = []): Promise<JsonRpcResponse<T>> {
        const payload: JsonRpcRequest = {
            jsonrpc: "2.0",
            id: globalThis.crypto.randomUUID(),
            method,
            params,
        };

        this.emit("debug", { action: "json-rpc-request", payload });
        const response = await this.transport.request<T>(payload);
        this.emit("debug", { action: "json-rpc-response", payload: response });

        return response;
    }

    /**
     * Retrieves the version and chain id of the MOI protocol network.
     *
     * @returns A promise that resolves to the Moi client version.
     */
    public async getNetworkInfo<TOption extends GetNetworkInfoOption>(option?: TOption): Promise<SelectFromResponseModifier<NetworkInfo, TOption>> {
        return await this.call<"moi.Protocol", SelectFromResponseModifier<NetworkInfo, TOption>>("moi.Protocol", option);
    }

    public async simulate(ix: SimulateInteractionRequest, option?: SimulateOption): Promise<Simulate>;
    public async simulate(interaction: Uint8Array | Hex, option?: SimulateOption): Promise<Simulate>;
    public async simulate(ix: SimulateInteractionRequest | Uint8Array | Hex, option?: SimulateOption): Promise<Simulate> {
        let encodedIxArgs: Hex;

        switch (true) {
            case ix instanceof Uint8Array: {
                encodedIxArgs = bytesToHex(ix);
                break;
            }

            case typeof ix === "object": {
<<<<<<< HEAD
                if (!("fuel_limit" in ix)) {
                    console.warn("Simulating interaction should not take a fuel limit.\nFor simulation, fuel limit not provided. Using default value 1.");
                    // @ts-ignore - fuel_limit is not in the type
                    ix["fuel_limit"] = 1;
                }
=======
>>>>>>> c76e54f7
                const result = validateIxRequest("moi.Simulate", ix);

                if (result != null) {
                    ErrorUtils.throwError(`Invalid interaction request: ${result.message}`, ErrorCode.INVALID_ARGUMENT, { ...result });
                }

                encodedIxArgs = bytesToHex(interaction(<InteractionRequest>ix));
                break;
            }

            case typeof ix === "string": {
                if (!isHex(ix)) {
                    ErrorUtils.throwArgumentError("Must be a valid hex string", "interaction", ix);
                }

                encodedIxArgs = ix;
                break;
            }

            default: {
                ErrorUtils.throwError("Invalid argument for method signature", ErrorCode.INVALID_ARGUMENT);
            }
        }

        return await this.call("moi.Simulate", {
            interaction: encodedIxArgs,
            ...option,
        });
    }

    async getAccount<TOption extends AccountRequestOption>(participant: Identifier | Hex, option?: TOption): Promise<SelectFromResponseModifier<Account, TOption>> {
        return await this.call("moi.Account", { id: new Identifier(participant), ...option });
    }

    private async getTesseractByReference<TOption extends TesseractRequestOption>(
        reference: TesseractReference,
        option?: TOption
    ): Promise<SelectFromResponseModifier<Tesseract, TOption>> {
        return await this.call("moi.Tesseract", {
            reference: reference,
            ...option,
        });
    }

    public getTesseract<TOption extends TesseractRequestOption>(
        participant: Identifier | Hex,
        height: number,
        option?: TOption
    ): Promise<SelectFromResponseModifier<Tesseract, TOption>>;
    public getTesseract<TOption extends TesseractRequestOption>(tesseract: Hex, option?: TOption): Promise<SelectFromResponseModifier<Tesseract, TOption>>;
    public getTesseract<TOption extends TesseractRequestOption>(reference: TesseractReference, option?: TOption): Promise<SelectFromResponseModifier<Tesseract, TOption>>;
    public async getTesseract<TOption extends TesseractRequestOption>(
        identifier: Identifier | Hex | TesseractReference,
        height?: number | TOption,
        option?: TOption
    ): Promise<SelectFromResponseModifier<Tesseract, TOption>> {
        const isValidOption = (option: unknown): option is TOption => typeof option === "undefined" || typeof option === "object";

        switch (true) {
            case (isIdentifier(identifier) || isHex(identifier, 32)) && typeof height === "number" && isValidOption(option): {
                // Getting tesseract by address and height
                if (Number.isNaN(height) || height < -1) {
                    ErrorUtils.throwError("Invalid height value", ErrorCode.INVALID_ARGUMENT);
                }

                return await this.getTesseractByReference({ relative: { id: new Identifier(identifier), height } }, option);
            }

            case typeof identifier === "object" && !isIdentifier(identifier) && isValidOption(height): {
                // Getting tesseract by reference
                return await this.getTesseractByReference(identifier, height);
            }

            case isHex(identifier) && isValidOption(height): {
                // Getting tesseract by hash
                return await this.getTesseractByReference({ absolute: identifier }, height);
            }
        }

        ErrorUtils.throwError("Invalid arguments passed to get correct method signature", ErrorCode.INVALID_ARGUMENT);
    }

    getLogic<TOption extends LogicRequestOption>(identifier: Identifier | Hex, option?: TOption): Promise<SelectFromResponseModifier<Logic, TOption>> {
        return this.call("moi.Logic", { id: new Identifier(identifier), ...option });
    }

    async getLogicStorage(logic: Identifier | Hex, storageId: Hex | StorageKey, option?: LogicStorageRequestOption): Promise<Hex>;
    async getLogicStorage(logic: Identifier | Hex, participant: Identifier, storageKey: Hex | StorageKey, option?: LogicStorageRequestOption): Promise<Hex>;
    async getLogicStorage(
        logic: Identifier | Hex,
        participantOrStorage: Hex | Identifier | StorageKey,
        storageId?: Hex | StorageKey | LogicStorageRequestOption,
        option?: LogicStorageRequestOption
    ): Promise<Hex> {
        let params: MethodParams<"moi.LogicStorage">;

        switch (true) {
            case isHex(participantOrStorage) || participantOrStorage instanceof StorageKey: {
                // getting value from persistent storage
                params = [{ logic_id: new LogicId(logic), storage_id: participantOrStorage instanceof StorageKey ? participantOrStorage.hex() : participantOrStorage, ...option }];
                break;
            }

            case isIdentifier(participantOrStorage): {
                // getting value from ephemeral storage
                if (storageId == null) {
                    ErrorUtils.throwArgumentError("Storage key is required", "storageId", storageId);
                }

                if (!(storageId instanceof StorageKey) && !isHex(storageId)) {
                    ErrorUtils.throwArgumentError("Storage key must be a valid hex string or StorageKey instance", "storageId", storageId);
                }

                const storageIdHex = storageId instanceof StorageKey ? storageId.hex() : storageId;
                params = [{ logic_id: new LogicId(logic), id: participantOrStorage, storage_id: storageIdHex, ...option }];
                break;
            }

            default: {
                ErrorUtils.throwError("Invalid arguments passed to get correct method signature", ErrorCode.INVALID_ARGUMENT);
            }
        }

        return await this.call("moi.LogicStorage", ...params);
    }

    async getAsset<TOption extends AssetRequestOption>(asset: Identifier, option?: TOption): Promise<SelectFromResponseModifier<Asset, TOption>> {
        return await this.call("moi.Asset", { id: new AssetId(asset), ...option });
    }

    private encodeTopics(topics: NestedArray<string>): NestedArray<Hex> {
        const encodedTopics = Array.from<any>({ length: topics.length });

        for (let i = 0; i < topics.length; i++) {
            const topic = topics[i];

            if (typeof topic === "string") {
                const polorizer = new Polorizer();
                polorizer.polorizeString(topic);
                encodedTopics[i] = hexToHash(polorizer.bytes());
                continue;
            }

            encodedTopics[i] = this.encodeTopics(topic);
        }

        return encodedTopics;
    }

    async getLogicMessage(logic: Identifier | Hex, options?: LogicMessageRequestOption): Promise<LogicMessage[]> {
        return await this.call("moi.LogicMessage", {
            logic_id: new LogicId(logic),
            ...options,
            topics: this.encodeTopics(options?.topics ?? []),
        });
    }

    async getAccountAsset<TOption extends AccountAssetRequestOption>(
        participant: Identifier | Hex,
        asset: Identifier | Hex,
        option?: TOption
    ): Promise<SelectFromResponseModifier<AccountAsset, TOption>> {
        return await this.call("moi.AccountAsset", { id: new Identifier(participant), asset_id: new AssetId(asset), ...option });
    }

    async getAccountKey(participant: Identifier | Hex, index: number, option?: AccountKeyRequestOption): Promise<AccountKey> {
        if (Number.isNaN(index) || index < 0) {
            ErrorUtils.throwArgumentError("Must be a non-negative integer", "index", index);
        }

        return await this.call("moi.AccountKey", {
            id: new Identifier(participant),
            key_id: index,
            ...option,
        });
    }

    execute(ix: Uint8Array | Hex, signatures: Signature[]): Promise<InteractionResponse>;
    execute(ix: ExecuteIx): Promise<InteractionResponse>;
    async execute(ix: Uint8Array | Hex | ExecuteIx, signatures?: Signature[]): Promise<InteractionResponse> {
        let params: MethodParams<"moi.Execute">;

        switch (true) {
            case ix instanceof Uint8Array: {
                if (!signatures || !Array.isArray(signatures)) {
                    ErrorUtils.throwError("No signatures provided", ErrorCode.INVALID_ARGUMENT);
                }

                params = [{ interaction: bytesToHex(ix), signatures }];
                break;
            }

            case typeof ix === "object": {
                if (ix.interaction == null) {
                    ErrorUtils.throwError("No interaction provided", ErrorCode.INVALID_ARGUMENT);
                }

                if (!ix.signatures || !Array.isArray(ix.signatures)) {
                    ErrorUtils.throwError("No signatures provided", ErrorCode.INVALID_ARGUMENT);
                }

                params = [ix];
                break;
            }

            default: {
                ErrorUtils.throwError("Invalid argument for method signature", ErrorCode.INVALID_ARGUMENT);
            }
        }

        const hash = await this.call("moi.Execute", ...params);
        return new InteractionResponse(hash, this);
    }

    getInteraction<TOption extends InteractionRequestOption>(hash: Hex, option?: TOption): Promise<SelectFromResponseModifier<Interaction, TOption>> {
        return this.call("moi.Interaction", { hash, ...option });
    }

    async subscribe(_event: string, _params?: unknown): Promise<void> {
        throw new Error("Method not implemented. Return type needs to be updated");
        // return await this.call("moi.Subscribe", event, params);
    }

    /**
     * Processes a JSON-RPC response and returns the result.
     * If the response contains an error, it throws an error with the provided message, code, and data.
     *
     * @template T - The type of the result expected from the JSON-RPC response.
     * @param {JsonRpcResponse<T>} response - The JSON-RPC response to process.
     * @returns {T} - The result from the JSON-RPC response.
     *
     * @throws Will throw an error if the response contains an error.
     */
    public processJsonRpcResponse<T>(response: JsonRpcResponse<T>): T {
        if ("error" in response) {
            const { data } = response.error;
            const params = data ? (typeof data === "object" ? data : { data }) : {};
            ErrorUtils.throwError(response.error.message, response.error.code, params);
        }

        return response.result;
    }
}<|MERGE_RESOLUTION|>--- conflicted
+++ resolved
@@ -134,14 +134,6 @@
             }
 
             case typeof ix === "object": {
-<<<<<<< HEAD
-                if (!("fuel_limit" in ix)) {
-                    console.warn("Simulating interaction should not take a fuel limit.\nFor simulation, fuel limit not provided. Using default value 1.");
-                    // @ts-ignore - fuel_limit is not in the type
-                    ix["fuel_limit"] = 1;
-                }
-=======
->>>>>>> c76e54f7
                 const result = validateIxRequest("moi.Simulate", ix);
 
                 if (result != null) {
