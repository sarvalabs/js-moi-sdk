import { EventEmitter } from "events";
import { AssetId, Identifier, isIdentifier, LogicId } from "js-moi-identifiers";
import {
    bytesToHex,
    ErrorCode,
    ErrorUtils,
    hexToHash,
    interaction,
    isHex,
    StorageKey,
    validateIxRequest,
    type Account,
    type AccountAsset,
    type AccountKey,
    type Asset,
    type Hex,
    type Interaction,
    type InteractionRequest,
    type JsonRpcResponse,
    type Logic,
    type LogicMessage,
    type NetworkInfo,
    type Simulate,
    type Tesseract,
    type TesseractReference,
    type Transport,
} from "js-moi-utils";
import { Polorizer } from "js-polo";
import type { MethodParams, MethodResponse, NestedArray, NetworkMethod } from "../types/moi-execution-api";
import type {
    AccountAssetRequestOption,
    AccountKeyRequestOption,
    AccountRequestOption,
    AssetRequestOption,
    ExecuteIx,
    GetNetworkInfoOption,
    InteractionRequestOption,
    LogicMessageRequestOption,
    LogicRequestOption,
    LogicStorageRequestOption,
    Provider,
    SelectFromResponseModifier,
    Signature,
    SimulateInteractionRequest,
    SimulateOption,
    TesseractRequestOption,
} from "../types/provider";
import { InteractionResponse } from "../utils/interaction-response";

/**
 * A provider that communicates with the MOI protocol network using JSON-RPC.
 *
 * @extends EventEmitter
 * @implements Provider
 *
 * @param {Transport} transport - The transport to use for communication with the network.
 */
export class JsonRpcProvider extends EventEmitter implements Provider {
    private readonly _transport: Transport;

    /**
     * Creates a new instance of the provider.
     *
     * @param transport - The transport to use for communication with the network.
     */
    public constructor(transport: Transport) {
        super();

        if (transport == null) {
            ErrorUtils.throwError("Transport is required", ErrorCode.INVALID_ARGUMENT);
        }

        this._transport = transport;
        this._transport.on("debug", (data) => this.emit("debug", data));
    }

    /**
     * The transport used to communicate with the network.
     */
    public get transport(): Transport {
        return this._transport;
    }

    protected async call<TMethod extends NetworkMethod, TResponse extends any = MethodResponse<TMethod>>(method: TMethod, ...params: MethodParams<TMethod>): Promise<TResponse> {
        const response = await this.request<TResponse>(method, params);
        return this.processJsonRpcResponse(response);
    }

    /**
     * Sends a JSON-RPC request to the network. This method is used internally
     * to send requests to the network.
     *
     * Developers can use this method to send custom requests to the network that
     * are supported by ``Provider``. Please refer to the `MOI protocol documentation <https://docs.moi.technology/docs/build/json-rpc/>`_
     * for a list of supported methods.
     *
     * @param method - name of the method to invoke.
     * @param params - parameters to pass to the method.
     *
     * @returns A promise that resolves to the JSON-RPC response.
     *
     * @throws Will throw an error if the response contains an error.
     *
     * @example
     * import { HttpProvider } from "js-moi-sdk";
     *
     * const provider = new HttpProvider("...");
     * const version = await provider.request("moi.Protocol", {
     *      modifier: { extract: "version" }
     * });
     *
     * console.log(response);
     *
     * >>> { jsonrpc: "2.0", id: "2fb48ce4-3d38-45e4-87a5-0aa9d3d70299", result: "0.12.0" }
     */
    public async request<T>(method: string, params: unknown[] = []): Promise<JsonRpcResponse<T>> {
        const response = await this.transport.request<T>(method, params);
        return response;
    }

    /**
     * Retrieves the version and chain id of the MOI protocol network.
     *
     * @returns A promise that resolves to the Moi client version.
     *
     * @example
     * import { HttpProvider } from "js-moi-sdk";
     *
     * const provider = new HttpProvider("...");
     * const version = await provider.getNetworkInfo({
     *    modifier: { extract: "version" },
     * });
     *
     * console.log(version);
     *
     * >>> "0.12.0"
     */
    public async getNetworkInfo<TOption extends GetNetworkInfoOption>(option?: TOption): Promise<SelectFromResponseModifier<NetworkInfo, TOption>> {
        return await this.call<"moi.Protocol", SelectFromResponseModifier<NetworkInfo, TOption>>("moi.Protocol", option);
    }

    /**
     * Simulates an interaction on the MOI protocol network.
     *
     * @param ix - The interaction to simulate.
     * @param option - Additional options to include in the request.
     *
     * @returns A promise that resolves to the result of the simulation.
     */
    public async simulate(ix: SimulateInteractionRequest, option?: SimulateOption): Promise<Simulate>;
    /**
     * Simulates an interaction on the MOI protocol network.
     *
     * @param ix - POLO encoded interaction to simulate.
     * @param option - Additional options to include in the request.
     *
     * @returns A promise that resolves to the result of the simulation.
     */
    public async simulate(interaction: Uint8Array | Hex, option?: SimulateOption): Promise<Simulate>;
    /**
     * Simulates an interaction on the MOI network.
     *
     * @param ix - interaction object or POLO encoded interaction to simulate.
     * @param option - Additional options to include in the request.
     *
     * @returns A promise that resolves to the result of the simulation.
     *
     * @example
     * import { AssetStandard, HttpProvider, OpType } from "js-moi-sdk";
     *
     * const provider = new HttpProvider("...");
     * const result = await provider.simulate({
     *     sender: {
     *         address: "0x...fff",
     *         key_id: 0,
     *         sequence_id: 0,
     *     },
     *     fuel_price: 1,
     *     operations: [
     *         {
     *             type: OpType.AssetCreate,
     *             payload: {
     *                 standard: AssetStandard.MAS0,
     *                 supply: 1000,
     *                 symbol: "TST",
     *             },
     *         },
     *     ],
     * });
     *
     * console.log(result);
     */
    public async simulate(ix: SimulateInteractionRequest | Uint8Array | Hex, option?: SimulateOption): Promise<Simulate> {
        let encodedIxArgs: Hex;

        switch (true) {
            case ix instanceof Uint8Array: {
                encodedIxArgs = bytesToHex(ix);
                break;
            }

            case typeof ix === "object": {
                const result = validateIxRequest("moi.Simulate", ix);

                if (result != null) {
                    ErrorUtils.throwError(`Invalid interaction request: ${result.message}`, ErrorCode.INVALID_ARGUMENT, { ...result });
                }

                encodedIxArgs = bytesToHex(interaction(<InteractionRequest>ix));
                break;
            }

            case typeof ix === "string": {
                if (!isHex(ix)) {
                    ErrorUtils.throwArgumentError("Must be a valid hex string", "interaction", ix);
                }

                encodedIxArgs = ix;
                break;
            }

            default: {
                ErrorUtils.throwError("Invalid argument for method signature", ErrorCode.INVALID_ARGUMENT);
            }
        }

        return await this.call("moi.Simulate", {
            interaction: encodedIxArgs,
            ...option,
        });
    }

    /**
     * Retrieves an account from the MOI network.
     *
     * @param participant - The identifier of the account to retrieve.
     * @param option - Additional options to include in the request.
     *
     * @returns A promise that resolves to the account information.
     *
     * @example
     * import { HttpProvider } from "js-moi-sdk";
     *
     * const provider = new HttpProvider("...");
     * const account = await provider.getAccount("0x..123");
     *
     * console.log(account);
     */
    async getAccount<TOption extends AccountRequestOption>(participant: Identifier | Hex, option?: TOption): Promise<SelectFromResponseModifier<Account, TOption>> {
        return await this.call("moi.Account", { id: new Identifier(participant), ...option });
    }

    private async getTesseractByReference<TOption extends TesseractRequestOption>(
        reference: TesseractReference,
        option?: TOption
    ): Promise<SelectFromResponseModifier<Tesseract, TOption>> {
        return await this.call("moi.Tesseract", {
            reference: reference,
            ...option,
        });
    }

    /**
     * Retrieves a tesseract from the MOI network.
     *
     * @param identifier - The identifier of the tesseract to retrieve.
     * @param height - The height of the tesseract to retrieve.
     * @param option - Additional options to include in the request.
     *
     * @returns A promise that resolves to the tesseract information.
     */
    public getTesseract<TOption extends TesseractRequestOption>(
        participant: Identifier | Hex,
        height: number,
        option?: TOption
    ): Promise<SelectFromResponseModifier<Tesseract, TOption>>;
    /**
     * Retrieves a tesseract from the MOI network.
     *
     * @param tesseract - The hash of the tesseract to retrieve.
     * @param option - Additional options to include in the request.
     *
     * @returns A promise that resolves to the tesseract information.
     */
    public getTesseract<TOption extends TesseractRequestOption>(tesseract: Hex, option?: TOption): Promise<SelectFromResponseModifier<Tesseract, TOption>>;
    /**
     * Retrieves a tesseract from the MOI network.
     *
     * @param reference - The reference of the tesseract to retrieve.
     * @param option - Additional options to include in the request.
     *
     * @returns A promise that resolves to the tesseract information.
     */
    public getTesseract<TOption extends TesseractRequestOption>(reference: TesseractReference, option?: TOption): Promise<SelectFromResponseModifier<Tesseract, TOption>>;
    /**
     * Retrieves a tesseract from the MOI network.
     *
     * This is polymorphic method that can accept different combinations of arguments to retrieve a tesseract.
     *
     * @returns A promise that resolves to the tesseract information.
     *
     * @example
     * import { HttpProvider } from "js-moi-sdk";
     *
     * const provider = new HttpProvider("...");
     * // Get tesseract by address and height
     * const tesseract = await provider.getTesseract("0x...123", 10);
     *
     * console.log(tesseract);
     *
     * @example
     * import { HttpProvider } from "js-moi-sdk";
     *
     * const provider = new HttpProvider("...");
     * // Get tesseract by tesseract hash
     * const tesseract = await provider.getTesseract("0x...123");
     *
     * console.log(tesseract);
     *
     * @example
     * import { HttpProvider } from "js-moi-sdk";
     *
     * const provider = new HttpProvider("...");
     * // Get tesseract by reference modifier
     * const tesseract = await provider.getTesseract({
     *     relative: { id: "0x...123", height: 10 },
     * });
     *
     * console.log(tesseract);
     */
    public async getTesseract<TOption extends TesseractRequestOption>(
        identifier: Identifier | Hex | TesseractReference,
        height?: number | TOption,
        option?: TOption
    ): Promise<SelectFromResponseModifier<Tesseract, TOption>> {
        const isValidOption = (option: unknown): option is TOption => typeof option === "undefined" || typeof option === "object";

        switch (true) {
            case (isIdentifier(identifier) || isHex(identifier, 32)) && typeof height === "number" && isValidOption(option): {
                // Getting tesseract by address and height
                if (Number.isNaN(height) || height < -1) {
                    ErrorUtils.throwError("Invalid height value", ErrorCode.INVALID_ARGUMENT);
                }

                return await this.getTesseractByReference({ relative: { id: new Identifier(identifier), height } }, option);
            }

            case typeof identifier === "object" && !isIdentifier(identifier) && isValidOption(height): {
                // Getting tesseract by reference
                return await this.getTesseractByReference(identifier, height);
            }

            case isHex(identifier) && isValidOption(height): {
                // Getting tesseract by hash
                return await this.getTesseractByReference({ absolute: identifier }, height);
            }
        }

        ErrorUtils.throwError("Invalid arguments passed to get correct method signature", ErrorCode.INVALID_ARGUMENT);
    }

    /**
     * Retrieves a logic from the MOI network.
     *
     * @param identifier - The identifier of the logic to retrieve.
     * @param option - Additional options to include in the request.
     *
     * @returns A promise that resolves to the logic information.
     * 
     * @example
     * import { HttpProvider } from "js-moi-sdk";
     * 
     * const provider = new HttpProvider("...");
     * const manifest = await provider.getLogic("0x..123", {
     *     modifier: { extract: "manifest" },
     * });
     * 
     * console.log(manifest);

     */
    getLogic<TOption extends LogicRequestOption>(identifier: Identifier | Hex, option?: TOption): Promise<SelectFromResponseModifier<Logic, TOption>> {
        return this.call("moi.Logic", { id: new Identifier(identifier), ...option });
    }

    /**
     * Retrieves the storage value of a logic from the MOI network.
     *
     * @param logic - The identifier of the logic to retrieve.
     * @param storage - The identifier of the storage to retrieve.
     * @param option - Additional options to include in the request.
     *
     * @returns A promise that resolves to the storage value.
     */
    async getLogicStorage(logic: Identifier | Hex, storageId: Hex | StorageKey, option?: LogicStorageRequestOption): Promise<Hex>;
    /**
     * Retrieves the storage value of a logic from the MOI network.
     *
     * @param logic - The identifier of the logic to retrieve.
     * @param participant - The identifier of the participant to retrieve.
     * @param storageKey - The key of the storage to retrieve.
     * @param option - Additional options to include in the request.
     *
     * @returns A promise that resolves to the storage value.
     */
    async getLogicStorage(logic: Identifier | Hex, participant: Identifier, storageKey: Hex | StorageKey, option?: LogicStorageRequestOption): Promise<Hex>;
    /**
     * Retrieves the storage value of a logic from the MOI network.
     *
     * This is a polymorphic method that can accept different combinations of arguments to retrieve a logic storage value.
     *
     * @returns A promise that resolves to the storage value.
     */
    async getLogicStorage(
        logic: Identifier | Hex,
        participantOrStorage: Hex | Identifier | StorageKey,
        storageId?: Hex | StorageKey | LogicStorageRequestOption,
        option?: LogicStorageRequestOption
    ): Promise<Hex> {
        let params: MethodParams<"moi.LogicStorage">;

        switch (true) {
            case isHex(participantOrStorage) || participantOrStorage instanceof StorageKey: {
                // getting value from persistent storage
                params = [{ logic_id: new LogicId(logic), storage_id: participantOrStorage instanceof StorageKey ? participantOrStorage.hex() : participantOrStorage, ...option }];
                break;
            }

            case isIdentifier(participantOrStorage): {
                // getting value from ephemeral storage
                if (storageId == null) {
                    ErrorUtils.throwArgumentError("Storage key is required", "storageId", storageId);
                }

                if (!(storageId instanceof StorageKey) && !isHex(storageId)) {
                    ErrorUtils.throwArgumentError("Storage key must be a valid hex string or StorageKey instance", "storageId", storageId);
                }

                const storageIdHex = storageId instanceof StorageKey ? storageId.hex() : storageId;
                params = [{ logic_id: new LogicId(logic), id: participantOrStorage, storage_id: storageIdHex, ...option }];
                break;
            }

            default: {
                ErrorUtils.throwError("Invalid arguments passed to get correct method signature", ErrorCode.INVALID_ARGUMENT);
            }
        }

        return await this.call("moi.LogicStorage", ...params);
    }

<<<<<<< HEAD
    /**
     * Retrieves an asset from the MOI network.
     *
     * @param asset - The identifier of the asset to retrieve.
     * @param option - Additional options to include in the request.
     *
     * @returns A promise that resolves to the asset information.
     */
    async getAsset<TOption extends AssetRequestOption>(asset: Identifier, option?: TOption): Promise<SelectFromResponseModifier<Asset, TOption>> {
=======
    async getAsset<TOption extends AssetRequestOption>(asset: Identifier | Hex, option?: TOption): Promise<SelectFromResponseModifier<Asset, TOption>> {
>>>>>>> 0957025e
        return await this.call("moi.Asset", { id: new AssetId(asset), ...option });
    }

    private encodeTopics(topics: NestedArray<string>): NestedArray<Hex> {
        const encodedTopics = Array.from<any>({ length: topics.length });

        for (let i = 0; i < topics.length; i++) {
            const topic = topics[i];

            if (typeof topic === "string") {
                const polorizer = new Polorizer();
                polorizer.polorizeString(topic);
                encodedTopics[i] = hexToHash(polorizer.bytes());
                continue;
            }

            encodedTopics[i] = this.encodeTopics(topic);
        }

        return encodedTopics;
    }

    /**
     * Retrieves logic messages from the MOI network.
     *
     * @param logic - The identifier of the logic to retrieve messages for.
     * @param option - Additional options to include in the request.
     *
     * @returns A promise that resolves to the logic messages.
     */
    async getLogicMessage(logic: Identifier | Hex, options?: LogicMessageRequestOption): Promise<LogicMessage[]> {
        return await this.call("moi.LogicMessage", {
            logic_id: new LogicId(logic),
            ...options,
            topics: options?.topics ? this.encodeTopics(options.topics) : undefined,
        });
    }

    /**
     * Retrieves an account asset from the MOI network.
     *
     * @param participant - The identifier of the account to retrieve the asset for.
     * @param asset - The identifier of the asset to retrieve.
     * @param option - Additional options to include in the request.
     *
     * @returns A promise that resolves to the account asset information.
     */
    async getAccountAsset<TOption extends AccountAssetRequestOption>(
        participant: Identifier | Hex,
        asset: Identifier | Hex,
        option?: TOption
    ): Promise<SelectFromResponseModifier<AccountAsset, TOption>> {
        return await this.call("moi.AccountAsset", { id: new Identifier(participant), asset_id: new AssetId(asset), ...option });
    }

    /**
     * Retrieves an account key information from the MOI network.
     *
     * @param participant - The identifier of the account to retrieve the key for.
     * @param index - The index of the key to retrieve.
     * @param option - Additional options to include in the request.
     *
     * @returns A promise that resolves to the account key information.
     */
    async getAccountKey(participant: Identifier | Hex, index: number, option?: AccountKeyRequestOption): Promise<AccountKey> {
        if (Number.isNaN(index) || index < 0) {
            ErrorUtils.throwArgumentError("Must be a non-negative integer", "index", index);
        }

        return await this.call("moi.AccountKey", {
            id: new Identifier(participant),
            key_id: index,
            ...option,
        });
    }

    /**
     * Executes an interaction on the MOI network.
     *
     * @param ix - The interaction to execute.
     * @param signatures - The signatures to include in the request.
     *
     * @returns A promise that resolves to the result of the InteractionResponse.
     */
    execute(ix: Uint8Array | Hex, signatures: Signature[]): Promise<InteractionResponse>;
    /**
     * Executes an interaction on the MOI network.
     *
     * @param ix - The execution request object.
     *
     * @returns A promise that resolves to the InteractionResponse.
     */
    execute(ix: ExecuteIx): Promise<InteractionResponse>;
    /**
     * Executes an interaction on the MOI network.
     *
     * @param ix - The interaction to execute.
     * @param signatures - The signatures to include in the request.
     *
     * @returns A promise that resolves to the result of the InteractionResponse.
     *
     * @example
     * import { HttpProvider } from "js-moi-sdk";
     *
     * const provider = new HttpProvider("...");
     * const ix = await provider.execute({
     *     interaction: "0xf12...123",
     *     signatures: [
     *         {
     *             id: "0x123..123",
     *             key_id: 0,
     *             signature: "0x4ac..f1a",
     *         },
     *     ],
     * });
     *
     * console.log(ix.hash); // 0x123...123;
     *
     * // Wait for the confirmation of the interaction
     * const confirmation = await ix.wait();
     * // This will wait for the confirmation of the interaction and return the result
     * // of the interaction
     * const result = await ix.result();
     */
    async execute(ix: Uint8Array | Hex | ExecuteIx, signatures?: Signature[]): Promise<InteractionResponse> {
        let params: MethodParams<"moi.Execute">;

        switch (true) {
            case ix instanceof Uint8Array: {
                if (!signatures || !Array.isArray(signatures)) {
                    ErrorUtils.throwError("No signatures provided", ErrorCode.INVALID_ARGUMENT);
                }

                params = [{ interaction: bytesToHex(ix), signatures }];
                break;
            }

            case typeof ix === "object": {
                if (ix.interaction == null) {
                    ErrorUtils.throwError("No interaction provided", ErrorCode.INVALID_ARGUMENT);
                }

                if (!ix.signatures || !Array.isArray(ix.signatures)) {
                    ErrorUtils.throwError("No signatures provided", ErrorCode.INVALID_ARGUMENT);
                }

                params = [ix];
                break;
            }

            default: {
                ErrorUtils.throwError("Invalid argument for method signature", ErrorCode.INVALID_ARGUMENT);
            }
        }

        const hash = await this.call("moi.Execute", ...params);
        return new InteractionResponse(hash, this);
    }

    /**
     * Retrieves an interaction from the MOI network.
     *
     * @param hash - The hash of the interaction to retrieve.
     * @param option - Additional options to include in the request.
     *
     * @returns A promise that resolves to the interaction information.
     *
     * @example
     * import { HttpProvider } from "js-moi-sdk";
     *
     * const provider = new HttpProvider("...");
     * const interaction = await provider.getInteraction("0x..123", {
     *     modifier: { include: ["confirmation"] },
     * });
     *
     * console.log(interaction.confirmation);
     */
    async getInteraction<TOption extends InteractionRequestOption>(hash: Hex, option?: TOption): Promise<SelectFromResponseModifier<Interaction, TOption>> {
        return await this.call("moi.Interaction", { hash, ...option });
    }

    /**
     * Subscribes to an event on the MOI network.
     *
     * @param event - The event to subscribe to.
     * @param params - Additional parameters to include in the request.
     *
     * @returns A promise that resolves when the subscription is complete.
     */

    async subscribe(event: string, params?: unknown[]): Promise<string> {
        return await this.call("moi.Subscribe", event, params);
    }

    /**
     * Unsubscribes from a subscription.
     * @param subscription id of the subscription to unsubscribe from.
     * @returns a promise that resolves when the un-subscription is successful.
     */
    async unsubscribe(subscription: string): Promise<boolean> {
        return await this.call("moi.Unsubscribe", subscription);
    }

    /**
     * Processes a JSON-RPC response and returns the result.
     * If the response contains an error, it throws an error with the provided message, code, and data.
     *
     * @template T - The type of the result expected from the JSON-RPC response.
     * @param {JsonRpcResponse<T>} response - The JSON-RPC response to process.
     * @returns {T} - The result from the JSON-RPC response.
     *
     * @throws Will throw an error if the response contains an error.
     */
    public processJsonRpcResponse<T>(response: JsonRpcResponse<T>): T {
        if ("error" in response) {
            const { data } = response.error;
            const params = data ? (typeof data === "object" ? data : { data }) : {};
            ErrorUtils.throwError(response.error.message, response.error.code, params);
        }

        return response.result;
    }
}<|MERGE_RESOLUTION|>--- conflicted
+++ resolved
@@ -448,7 +448,6 @@
         return await this.call("moi.LogicStorage", ...params);
     }
 
-<<<<<<< HEAD
     /**
      * Retrieves an asset from the MOI network.
      *
@@ -457,10 +456,7 @@
      *
      * @returns A promise that resolves to the asset information.
      */
-    async getAsset<TOption extends AssetRequestOption>(asset: Identifier, option?: TOption): Promise<SelectFromResponseModifier<Asset, TOption>> {
-=======
     async getAsset<TOption extends AssetRequestOption>(asset: Identifier | Hex, option?: TOption): Promise<SelectFromResponseModifier<Asset, TOption>> {
->>>>>>> 0957025e
         return await this.call("moi.Asset", { id: new AssetId(asset), ...option });
     }
 
