import EventEmitter from "events";
import type { JsonRpcResponse, Transport } from "js-moi-utils";
export interface WebsocketTransportOptions {
    reconnect?: number;
}
/**
 * WebsocketTransport is a transport that sends JSON-RPC messages over Websocket.
 */
export declare class WebsocketTransport extends EventEmitter implements Transport {
    private readonly options;
    private readonly address;
    private reconnects;
    private ws?;
    private waitForConnectionPromise?;
    constructor(socket: string, options?: WebsocketTransportOptions);
    protected createNewConnection(): void;
    private waitForConnection;
<<<<<<< HEAD
    /**
     * Sends a JSON-RPC request over a WebSocket connection and waits for the response.
     *
     * @param {JsonRpcRequest} request - The JSON-RPC request object to be sent.
     * @returns {Promise<JsonRpcResponse<TResult>>} A promise that resolves with the JSON-RPC response.
     * @throws Will throw an error if the response cannot be parsed or if the connection fails.
     */
    request<TResult = unknown>(request: JsonRpcRequest): Promise<JsonRpcResponse<TResult>>;
    /**
     * Closes the WebSocket connection.
     *
     * @throws {Error} If the WebSocket is not initialized.
     */
=======
    request<TResult = unknown>(method: string, param?: unknown[]): Promise<JsonRpcResponse<TResult>>;
>>>>>>> c52c0f86
    close(): void;
    protected send(data: unknown): void;
    private static validateOptions;
    private static isValidWebSocketUrl;
}
//# sourceMappingURL=ws-transport.d.ts.map<|MERGE_RESOLUTION|>--- conflicted
+++ resolved
@@ -15,23 +15,20 @@
     constructor(socket: string, options?: WebsocketTransportOptions);
     protected createNewConnection(): void;
     private waitForConnection;
-<<<<<<< HEAD
     /**
-     * Sends a JSON-RPC request over a WebSocket connection and waits for the response.
+     * Sends a JSON-RPC request over a WebSocket connection and returns the response.
      *
-     * @param {JsonRpcRequest} request - The JSON-RPC request object to be sent.
-     * @returns {Promise<JsonRpcResponse<TResult>>} A promise that resolves with the JSON-RPC response.
-     * @throws Will throw an error if the response cannot be parsed or if the connection fails.
+     * @param {string} method - The JSON-RPC method to be invoked.
+     * @param {unknown[]} [param=[]] - The parameters to be sent with the JSON-RPC request.
+     * @returns {Promise<JsonRpcResponse<TResult>>} - A promise that resolves with the JSON-RPC response.
+     * @throws Will throw an error if the response cannot be parsed or if the request fails.
      */
-    request<TResult = unknown>(request: JsonRpcRequest): Promise<JsonRpcResponse<TResult>>;
+    request<TResult = unknown>(method: string, param?: unknown[]): Promise<JsonRpcResponse<TResult>>;
     /**
      * Closes the WebSocket connection.
      *
      * @throws {Error} If the WebSocket is not initialized.
      */
-=======
-    request<TResult = unknown>(method: string, param?: unknown[]): Promise<JsonRpcResponse<TResult>>;
->>>>>>> c52c0f86
     close(): void;
     protected send(data: unknown): void;
     private static validateOptions;
