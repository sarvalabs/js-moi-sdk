import {
    AssetCreationReceipt,
<<<<<<< HEAD
    AssetMintOrBurnReceipt,
    LogicDeployReceipt,
    LogicInvokeReceipt
=======
    AssetMintOrBurnReceipt, 
    AssetStandard, 
    IxType, 
    LogicDeployReceipt, 
    LogicInvokeReceipt 
>>>>>>> 4c4867fe
} from "js-moi-utils";

export interface Options {
    tesseract_number?: number;
    tesseract_hash?: string;
}

export interface ContextInfo {
    behaviour_nodes: string[];
    random_nodes: string[];
    storage_nodes: string[];
}

interface TDUBase {
    asset_id: string;
}

export interface TDU extends TDUBase {
    amount: number | bigint; 
}

export interface TDUResponse extends TDUBase {
    amount: string; 
}

export interface AccountState {
    nonce: string;
    acc_type: number;
    balance: string;
    asset_approvals: string;
    context_hash: string;
    storage_root: string;
    logic_root: string;
    file_root: string
}

export interface AccountMetaInfo {
    type: number;
    address: string;
    height: string;
    tesseract_hash: string;
    lattice_exists: boolean;
    state_exists: boolean;
}

export interface InteractionRequest {
    ix_args: string;
    signature: string;
}

export interface InteractionResponse {
    hash: string;
    wait: (timeout?: number) => Promise<InteractionReceipt>,
    result: (timeout?: number) => Promise<any>
}

export interface InteractionCallResponse {
    receipt: InteractionReceipt,
    result: () => any
}

export interface StateHash {
    address: string;
    hash: string;
}

export interface ContextHash {
    address: string;
    hash: string;
}

export interface InteractionReceipt {
    ix_type: string;
    ix_hash: string;
    status: number;
    fuel_used: string;
    state_hashes: StateHash[];
    context_hashes: ContextHash[];
    extra_data: AssetCreationReceipt | AssetMintOrBurnReceipt | LogicDeployReceipt | LogicInvokeReceipt | null;
    from: string;
    to: string;
    ix_index: string;
    parts: string;
}

export interface AssetInfo {
    symbol: string;
    operator: string;
    supply: string;
    dimension: string;
    standard: string;
    is_logical: boolean;
    is_stateful: boolean;
    logic_id?: string;
}

export interface Registry {
    asset_id: string;
    asset_info: AssetInfo;
}

interface AccSyncStatus {
    current_height: string; 
    expected_height: string;
    is_primary_sync_done: boolean;
}

interface NodeSyncStatus {
    total_pending_accounts: string; 
    is_principal_sync_done: boolean;
    principal_sync_done_time: string; 
    is_initial_sync_done: boolean;
}

interface SyncStatus {
    acc_sync_status: AccSyncStatus;
    node_sync_status: NodeSyncStatus | null;
}

export interface AccountParamsBase {
    address: string,
    options?: Options 
}

export interface AccountStateParams {
    address: string,
    options?: Options 
}

export interface AccountMetaInfoParams {
    address: string
}

export interface BalanceParams extends AccountParamsBase {
    asset_id: string,
}

export interface TesseractParams extends AccountParamsBase {
    with_interactions: boolean
}

export interface AssetInfoParams {
    asset_id: string;
    options: Options;
}

export interface InteractionParams {
    hash: string
}

export interface InteractionByTesseractParams extends AccountParamsBase {
    ix_index: string
}

export interface SyncStatusParams {
    address: string
}

export interface StorageParams {
    logic_id: string;
    storage_key: string;
    options: Options;
}

export interface DBEntryParams {
    key: string;
}

// Type alias for encoding type
type Encoding = "JSON" | "POLO";

export interface LogicManifestParams {
    logic_id: string;
    encoding: Encoding;
    options: Options;
}

export interface InteractionInfo {
    nonce: string;
    type: string;
    sender: string;
    receiver: string;
    cost: string;
    fuel_price: string;
    fuel_limit: string;
    input: string;
    hash: string;
}

export interface Content {
    pending: Map<string, Map<number | bigint, InteractionInfo>>;
    queued: Map<string, Map<number | bigint, InteractionInfo>>;
}

export interface ContentFrom {
    pending: Map<number | bigint, InteractionInfo>;
    queued: Map<number | bigint, InteractionInfo>;
}

export interface Filter {
    id: string;
}

export interface FilterDeletionResult {
    status: boolean;
}

export interface Status {
    pending: number | bigint;
    queued: number | bigint;
}

export interface WaitTime {
    expired: boolean,
    time: number | bigint
}

export interface Inspect {
    pending: Map<string, Map<string, string>>;
    queued: Map<string, Map<string, string>>;
    wait_time: Map<string, WaitTime>;
}

export interface NodeInfo {
    krama_id: string;
}

interface Stream {
    protocol: string;
    direction: number;
}

interface Connection {
    peer_id: string;
    streams: Stream[];
}

export interface ConnectionsInfo {
    connections: Connection[];
    inbound_conn_count: number;
    outbound_conn_count: number;
    active_pub_sub_topics: { [topic: string]: number };
}

export interface AssetCreatePayload {
    symbol: string;
    supply: number | bigint;
    standard?: AssetStandard;
    dimension?: number;
    is_stateful?: boolean;
    is_logical?: boolean;
    logic_payload?: LogicPayload;
}

export interface AssetMintOrBurnPayload {
    asset_id: string;
    amount: number | bigint;
}

export interface LogicPayload {
    logic_id?: string;
    callsite: string;
    calldata: Uint8Array;
    manifest?: Uint8Array;
}

export type InteractionPayload = AssetCreatePayload | AssetMintOrBurnPayload | LogicPayload;

interface InteractionObject {
    type: IxType;
    nonce?: number | bigint;

    sender?: string;
    receiver?: string;
    payer?: string;

    transfer_values?: Map<string, number | bigint>;
    perceived_values?: Map<string, number | bigint>;

    fuel_price: number | bigint;
    fuel_limit: number | bigint;
    
    payload?: InteractionPayload;
}

export interface CallorEstimateIxObject extends InteractionObject {
    nonce: number | bigint;
    sender: string
}

export type CallorEstimateOptions = Record<string, Options>

export interface RpcErrorResponse {
    code: number;
    message: string;
}

export interface RpcResult {
    data?: any
    error?: RpcErrorResponse
}

export interface RpcError {
    code: number,
    message: string,
    data: any
}

export interface RpcResponse {
    jsonrpc: string;
    result: RpcResult;
    error?: RpcError,
    id: 1;
}<|MERGE_RESOLUTION|>--- conflicted
+++ resolved
@@ -1,16 +1,10 @@
 import {
     AssetCreationReceipt,
-<<<<<<< HEAD
     AssetMintOrBurnReceipt,
+    AssetStandard,
+    IxType,
     LogicDeployReceipt,
     LogicInvokeReceipt
-=======
-    AssetMintOrBurnReceipt, 
-    AssetStandard, 
-    IxType, 
-    LogicDeployReceipt, 
-    LogicInvokeReceipt 
->>>>>>> 4c4867fe
 } from "js-moi-utils";
 
 export interface Options {
