export { AssetId } from "./asset-id";
export { IdentifierKind, IdentifierVersion } from "./enums";
export { Flag } from "./flags";
export { Identifier, isIdentifier, type InvalidReason } from "./identifier";
<<<<<<< HEAD
export { IdentifierTag } from "./identifier-tag";
export { KramaId } from "./krama-id/krama-id";
export { KramaIdKind, KramaIdVersion, NetworkZone } from "./krama-id/krama-id-enums";
export { KramaIdMetadata } from "./krama-id/krama-id-metadata";
export { KramaIdTag } from "./krama-id/krama-id-tag";
=======
export { AssetTagV0, IdentifierTag, LogicTagV0, ParticipantTagV0 } from "./identifier-tag";
>>>>>>> 775a8090
export { LogicId } from "./logic-id";
export { createParticipantId, ParticipantId, type GenerateParticipantOption } from "./participant-id";
//# sourceMappingURL=index.d.ts.map<|MERGE_RESOLUTION|>--- conflicted
+++ resolved
@@ -2,15 +2,11 @@
 export { IdentifierKind, IdentifierVersion } from "./enums";
 export { Flag } from "./flags";
 export { Identifier, isIdentifier, type InvalidReason } from "./identifier";
-<<<<<<< HEAD
-export { IdentifierTag } from "./identifier-tag";
+export { AssetTagV0, IdentifierTag, LogicTagV0, ParticipantTagV0 } from "./identifier-tag";
 export { KramaId } from "./krama-id/krama-id";
 export { KramaIdKind, KramaIdVersion, NetworkZone } from "./krama-id/krama-id-enums";
 export { KramaIdMetadata } from "./krama-id/krama-id-metadata";
 export { KramaIdTag } from "./krama-id/krama-id-tag";
-=======
-export { AssetTagV0, IdentifierTag, LogicTagV0, ParticipantTagV0 } from "./identifier-tag";
->>>>>>> 775a8090
 export { LogicId } from "./logic-id";
 export { createParticipantId, ParticipantId, type GenerateParticipantOption } from "./participant-id";
 //# sourceMappingURL=index.d.ts.map