--- conflicted
+++ resolved
@@ -1,12 +1,8 @@
-<<<<<<< HEAD
-import { IdentifierKind } from "./enums";
+import { IdentifierKind, IdentifierVersion } from "./enums";
 /**
  * Represents an identifier tag with a specific kind and version.
  * The `IdentifierTag` class encapsulates an identifier value, which includes a kind and a version.
  */
-=======
-import { IdentifierKind, IdentifierVersion } from "./enums";
->>>>>>> fda612a7
 export class IdentifierTag {
     /**
      * The numeric value associated with the identifier tag.
