--- conflicted
+++ resolved
@@ -23,17 +23,10 @@
   "author": "Sarva Labs Inc. & MOI Protocol Developers",
   "license": "Apache-2.0 OR MIT",
   "dependencies": {
-<<<<<<< HEAD
-    "js-moi-manifest": "^0.3.0-rc3",
-    "js-moi-utils": "^0.3.0-rc3",
-    "js-moi-providers": "^0.3.0-rc3",
-    "js-moi-signer": "^0.3.0-rc3",
-=======
     "js-moi-manifest": "^0.3.0-rc4",
     "js-moi-utils": "^0.3.0-rc4",
     "js-moi-providers": "^0.3.0-rc4",
     "js-moi-signer": "^0.3.0-rc4",
->>>>>>> af590b1e
     "@noble/hashes": "^1.1.5",
     "buffer": "^6.0.3"
   }
