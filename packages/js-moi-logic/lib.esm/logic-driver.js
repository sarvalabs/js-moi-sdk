import { Identifier, isIdentifier, LogicId } from "js-moi-identifiers";
import { isPrimitiveType, ManifestCoder, ManifestCoderFormat, Schema } from "js-moi-manifest";
import { ElementType, ErrorCode, ErrorUtils, generateStorageKey, hexToBytes, isHex, LogicState, OpType, RoutineKind, RoutineType, StorageKey, } from "js-moi-utils";
import { Depolorizer } from "js-polo";
import { LogicDescriptor } from "./logic-descriptor";
import { SlotAccessorBuilder } from "./state/accessor-builder";
import { StateAccessorBuilder } from "./state/state-accessor-builder";
/**
 * It is class that is used to interact with the logic.
 *
 * It provides methods to interact with the logic, such
 * as invoking callsites, deploying the logic, and retrieving logic storage.
 *
 * Inherit from `LogicDescriptor` class.
 */
export class LogicDriver extends LogicDescriptor {
    signer;
    endpoint;
    deployIxResponse;
    constructor(option) {
        if (option.signer == null) {
            ErrorUtils.throwError("Signer is required.", ErrorCode.INVALID_ARGUMENT);
        }
        super(option.manifest, option.logicId);
        this.signer = option.signer;
        this.endpoint = this.setupEndpoint();
    }
    /**
     * Checks if the logic has been deployed.
     *
     * This method attempts to retrieve the logic ID. If the logic ID is successfully
     * retrieved, it indicates that the logic has been deployed. If an error occurs
     * during the retrieval, it is assumed that the logic has not been deployed.
     *
     * @returns A promise that resolves to `true` if the logic is deployed, otherwise `false`.
     */
    async isDeployed() {
        const logicId = await this.getLogicId().catch(() => null);
        return logicId != null;
    }
    /**
     * Retrieves the type of a routine.
     *
     * @param routine - The name of the routine.
     * @returns The type of the specified routine.
     */
    getRoutineType(routine) {
        return this.getRoutineElement(routine).data.kind;
    }
    /**
     * Determines if the routine is mutable based on its routine kind.
     *
     * @param routine - The identifier of the routine to check.
     * @returns A boolean indicating whether the routine is mutable.
     */
    isRoutineMutable(routine) {
        const kinds = [RoutineKind.Ephemeral, RoutineKind.Persistent];
        const element = this.getRoutineElement(routine);
        return kinds.includes(element.data.mode);
    }
    extractArgsAndOption(routine, routineArguments) {
        const element = this.getRoutineElement(routine);
        if (routineArguments.length < element.data.accepts.length) {
            const routineSignature = `Invalid number of arguments: ${routine}(${element.data.accepts.map((accept) => `${accept.label} ${accept.type}`).join(", ")})`;
            ErrorUtils.throwArgumentError(routineSignature, "args", routineArguments);
        }
        const option = routineArguments.at(element.data.accepts.length);
        const args = routineArguments.slice(0, element.data.accepts.length);
        return { option, args };
    }
    /**
     * Creates an interaction operation for the specified routine.
     *
     * @param routine - The name of the routine.
     * @param args - The arguments to pass to the routine.
     * @returns A promise that resolves to an interaction operation.
     *
     * @throws an error if the routine is not present.
     */
    async createIxOperation(routine, args) {
        const element = this.getRoutineElement(routine);
        if (element.data.accepts.length !== args.length) {
            ErrorUtils.throwError(`Invalid number of arguments for routine "${routine}".`, ErrorCode.INVALID_ARGUMENT);
        }
        const calldata = this.getManifestCoder().encodeArguments(routine, ...args);
        const type = this.getRoutineType(routine);
        switch (type) {
            case RoutineType.Deploy: {
                return {
                    type: OpType.LogicDeploy,
                    payload: { manifest: this.getManifest(ManifestCoderFormat.POLO), callsite: routine, calldata },
                };
            }
            case RoutineType.Invoke:
            case RoutineType.Enlist: {
                const logicId = await this.getLogicId();
                return {
                    type: type === RoutineType.Invoke ? OpType.LogicInvoke : OpType.LogicEnlist,
                    payload: { logic_id: logicId.toHex(), callsite: routine, calldata },
                };
            }
            default: {
                ErrorUtils.throwError("Invalid routine type.", ErrorCode.INVALID_ARGUMENT);
            }
        }
    }
<<<<<<< HEAD
    /**
     * Creates an interaction request for the specified callsite.
     *
     * @param method - name of the method to create the interaction request.
     * @param callsite - name of the callsite.
     * @param callsiteArguments - arguments to pass to the callsite.
     * @param params - interaction request parameters.
     */
    async createIxRequest(method, callsite, callsiteArguments, params) {
        const operation = await this.createIxOperation(callsite, callsiteArguments);
=======
    async createIxRequest(method, routine, routineArguments, params) {
        const operation = await this.createIxOperation(routine, routineArguments);
>>>>>>> fda612a7
        if (method === "moi.Simulate") {
            return await this.signer.createIxRequest("moi.Simulate", {
                ...params,
                operations: [operation],
            });
        }
        return await this.signer.createIxRequest("moi.Execute", {
            ...params,
            operations: [operation],
        });
    }
    /**
     * Retrieves the logic ID associated with this instance. If the logic ID is already set, it returns the existing logic ID.
     *
     * - If the logic ID is not set but a deployment response is available, it processes the deployment response to extract and set the logic ID.
     * - If the deployment response contains an error or an unexpected result type, it throws an appropriate error.
     *
     * @param timer a optional timer to wait for the result.
     * @returns A promise that resolves to the logic ID.
     *
     * @throws If the logic id not deployed.
     * @throws If error occurs during the deployment process.
     */
    async getLogicId(timer) {
        if (this.deployIxResponse != null) {
            // This is to handle the case where the logic id is not set but the deployIxResponse is available.
            // handleLogicDeployResponse uses `InteractionResponse` which caches the result on confirmation preventing multiple calls.
            await this.obtainLogicIdFromResponse(this.deployIxResponse, timer);
        }
        return super.getLogicId();
    }
    async obtainLogicIdFromResponse(response, timer) {
        const results = await response.result(timer);
        const result = results.at(0);
        if (result?.type !== OpType.LogicDeploy) {
            ErrorUtils.throwError("Expected result of logic deploy got something else.", ErrorCode.UNKNOWN_ERROR);
        }
        const exception = ManifestCoder.decodeException(result.data.error);
        if (exception != null) {
            ErrorUtils.throwError(exception.error, ErrorCode.CALL_EXCEPTION, exception);
        }
        this.setLogicId(new LogicId(result.data.logic_id));
    }
    newRoutine(routine) {
        const isDeployerRoutine = this.getRoutineType(routine) === RoutineType.Deploy;
        const callback = async (...args) => {
            const isDeployed = await this.isDeployed();
            if (isDeployerRoutine && isDeployed) {
                ErrorUtils.throwError(`Logic is already deployed or deploying.`);
            }
            if (!isDeployerRoutine && !isDeployed) {
                ErrorUtils.throwError(`Logic is not deployed, deploy it first using deployer routine.`);
            }
            const { option, args: routineArgs } = this.extractArgsAndOption(routine, args);
            if (!this.isRoutineMutable(routine)) {
                const simulateIxRequest = await this.createIxRequest("moi.Simulate", routine, routineArgs, option);
                const simulation = await this.signer.simulate(simulateIxRequest);
                const result = simulation.results.at(0);
                if (result?.type !== OpType.LogicInvoke) {
                    ErrorUtils.throwError("Expected LogicInvoke operation.", ErrorCode.UNKNOWN_ERROR);
                }
                const { error, outputs } = result.data;
                const exception = ManifestCoder.decodeException(error);
                if (exception != null) {
                    ErrorUtils.throwError(exception.error, ErrorCode.CALL_EXCEPTION, exception);
                }
                return this.getManifestCoder().decodeOutput(routine, outputs);
            }
            const request = await this.createIxRequest("moi.Execute", routine, routineArgs, option);
            const response = await this.signer.execute(request);
            if (isDeployerRoutine) {
                this.deployIxResponse = response;
            }
            return response;
        };
        return callback;
    }
    setupEndpoint() {
        const endpoint = {};
        for (const { ptr } of this.getCallsites().values()) {
            const element = this.getElement(ptr);
            if (element.kind !== ElementType.Routine) {
                ErrorUtils.throwError(`Element at "${ptr}" is not a valid routine.`);
            }
            endpoint[element.data.name] = this.newRoutine(element.data.name);
        }
        return Object.freeze(endpoint);
    }
    /**
     * Retrieves the logic storage based on the provided state and storage key.
     *
     * @param state - The state of the logic storage, either Persistent or Ephemeral.
     * @param storageKey - The key used to access the storage, can be of type StorageKey or Hex.
     * @returns A promise that resolves to the logic storage data.
     *
     * @throws Will throw an error if the logic state is invalid.
     */
    async getLogicStorage(state, storageKey, identifier) {
        const logicId = await this.getLogicId();
        switch (state) {
            case LogicState.Persistent: {
                return await this.signer.getProvider().getLogicStorage(logicId, storageKey);
            }
            case LogicState.Ephemeral: {
                if (identifier == null) {
                    ErrorUtils.throwError("Identifier is required for reading ephemeral storage.", ErrorCode.INVALID_ARGUMENT);
                }
                return await this.signer.getProvider().getLogicStorage(logicId, identifier, storageKey);
            }
            default:
                ErrorUtils.throwError("Invalid logic state.", ErrorCode.INVALID_ARGUMENT);
        }
    }
    /**
     * Retrieves the storage key for the provided state and accessor.
     *
     * @param state - The state of the logic storage, either Persistent or Ephemeral.
     * @param accessor - The accessor used to generate the storage key.
     * @returns The storage key for the provided state and accessor.
     */
    getStorageKey(state, accessor) {
        const element = this.getStateElement(state);
        const builder = accessor(new StateAccessorBuilder(element.ptr, this));
        if (!(builder instanceof SlotAccessorBuilder)) {
            ErrorUtils.throwError("Invalid accessor builder.", ErrorCode.UNKNOWN_ERROR);
        }
        return generateStorageKey(builder.getBaseSlot(), builder.getAccessors());
    }
    /**
     * Retrieves the persistent storage value based on the provided accessor or storage key.
     *
     * @param accessor - This can storage key or accessor function.
     * @returns A promise that resolves to the persistent storage data in POLO encoding or decoded value.
     */
    async persistent(accessor) {
        const state = LogicState.Persistent;
        if (accessor instanceof StorageKey || isHex(accessor)) {
            return await this.getLogicStorage(state, accessor);
        }
        const element = this.getStateElement(state);
        const builder = accessor(new StateAccessorBuilder(element.ptr, this));
        if (!(builder instanceof SlotAccessorBuilder)) {
            ErrorUtils.throwError("Invalid accessor builder.", ErrorCode.UNKNOWN_ERROR);
        }
        const key = generateStorageKey(builder.getBaseSlot(), builder.getAccessors());
        const value = await this.getLogicStorage(state, key);
        if (!isPrimitiveType(builder.getStorageType())) {
            return new Depolorizer(hexToBytes(value)).depolorizeInteger();
        }
        const schema = Schema.parseDataType(builder.getStorageType(), this.getClassDefs(), this.getElements());
        return new Depolorizer(hexToBytes(value)).depolorize(schema);
    }
    /**
     * Retrieves the ephemeral storage value based on the provided accessor or storage key.
     * @param accessor - This can storage key or accessor function.
     * @returns A promise that resolves to the ephemeral storage data in POLO encoding or decoded value.
     */
    async ephemeral(identifier, accessor) {
        const state = LogicState.Ephemeral;
        if (accessor instanceof StorageKey || isHex(accessor)) {
            return await this.getLogicStorage(state, accessor, new Identifier(identifier));
        }
        const element = this.getStateElement(state);
        const builder = accessor(new StateAccessorBuilder(element.ptr, this));
        if (!(builder instanceof SlotAccessorBuilder)) {
            ErrorUtils.throwError("Invalid accessor builder.", ErrorCode.UNKNOWN_ERROR);
        }
        const key = generateStorageKey(builder.getBaseSlot(), builder.getAccessors());
        const value = await this.getLogicStorage(state, key, new Identifier(identifier));
        if (!isPrimitiveType(builder.getStorageType())) {
            return new Depolorizer(hexToBytes(value)).depolorizeInteger();
        }
        const schema = Schema.parseDataType(builder.getStorageType(), this.getClassDefs(), this.getElements());
        return new Depolorizer(hexToBytes(value)).depolorize(schema);
    }
    /**
     * Retrieves logic messages based on the provided options.
     *
     * @param {LogicMessageRequestOption} [option] - Optional parameter to specify the request options for logic messages.
     * @returns {Promise<LogicMessage[]>} A promise that resolves to an array of logic messages.
     */
    async getLogicMessages(option) {
        const provider = this.signer.getProvider();
        return await provider.getLogicMessage(await this.getLogicId(), option);
    }
}
/**
 * Retrieves a LogicDriver instance for the given logic ID.
 *
 * @param source - The source of the logic, either an logic identifier or a logic manifest.
 * @param signer - The signer object used to interact with the logic.
 * @returns A promise that resolves to a LogicDriver instance.
 *
 * @throws Will throw an error if the provider fails to retrieve the logic.
 *
 * @example
 * // Creating a LogicDriver instance using a logic manifest
 *
 * import { getLogicDriver, Wallet } from "js-moi-sdk";
 * import { provider } from "./provider";
 * import manifest from "./token-ledger.json";
 *
 * const wallet = await Wallet.fromMnemonic("...", { provider });
 * const driver = await getLogicDriver(manifest, wallet);
 *
 * console.log(driver);
 *
 * >> LogicDriver {  }
 *
 * @example
 * // Creating a LogicDriver instance using a logic id
 *
 * import { getLogicDriver, Wallet } from "js-moi-sdk";
 * import { provider } from "./provider";
 *
 * const logicId = "0x1234567890abcdef...";
 * const wallet = await Wallet.fromMnemonic("...", { provider });
 * const driver = await getLogicDriver(logicId, wallet);
 *
 * console.log(driver);
 *
 * >> LogicDriver {  }
 */
export const getLogicDriver = async (source, signer) => {
    if (isIdentifier(source)) {
        const provider = signer.getProvider();
        const manifestInPolo = await provider.getLogic(source, {
            modifier: { extract: "manifest" },
        });
        const manifest = ManifestCoder.decodeManifest(manifestInPolo, ManifestCoderFormat.JSON);
        return new LogicDriver({ manifest, logicId: source, signer });
    }
    return new LogicDriver({ manifest: source, signer });
};
//# sourceMappingURL=logic-driver.js.map<|MERGE_RESOLUTION|>--- conflicted
+++ resolved
@@ -104,7 +104,6 @@
             }
         }
     }
-<<<<<<< HEAD
     /**
      * Creates an interaction request for the specified callsite.
      *
@@ -113,12 +112,8 @@
      * @param callsiteArguments - arguments to pass to the callsite.
      * @param params - interaction request parameters.
      */
-    async createIxRequest(method, callsite, callsiteArguments, params) {
-        const operation = await this.createIxOperation(callsite, callsiteArguments);
-=======
     async createIxRequest(method, routine, routineArguments, params) {
         const operation = await this.createIxOperation(routine, routineArguments);
->>>>>>> fda612a7
         if (method === "moi.Simulate") {
             return await this.signer.createIxRequest("moi.Simulate", {
                 ...params,
