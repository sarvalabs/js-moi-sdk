--- conflicted
+++ resolved
@@ -55,24 +55,16 @@
      */
     createIxOperation(routine: string, args: unknown[]): Promise<IxOperation<OpType.LogicDeploy> | IxOperation<OpType.LogicInvoke> | IxOperation<OpType.LogicEnlist>>;
     /**
-<<<<<<< HEAD
-     * Creates an interaction request for the specified callsite.
-=======
      * Creates an interaction request for a given routine and its arguments.
      *
      * @param routine - The name of the routine function to be invoked.
      * @param routineArguments - An array of arguments to be passed to the routine function.
      * @param option - Optional parameters for the routine, including fuel price and fuel limit.
      * @returns A promise that resolves to a SignerIx object, which can be either a SimulateInteractionRequest or an InteractionRequest.
->>>>>>> fda612a7
      *
-     * @param method - name of the method to create the interaction request.
-     * @param callsite - name of the callsite.
-     * @param callsiteArguments - arguments to pass to the callsite.
-     * @param params - interaction request parameters.
+     * @throws Will throw an error if the provided fuel limit is less than the required simulation effort.
      */
-<<<<<<< HEAD
-    createIxRequest(method: "moi.Simulate", callsite: string, callsiteArguments: unknown[], params?: Omit<Partial<SignerIx<SimulateInteractionRequest>>, "operations">): Promise<SimulateInteractionRequest>;
+    createIxRequest(method: "moi.Simulate", routine: string, routineArguments: unknown[], params?: Omit<Partial<SignerIx<SimulateInteractionRequest>>, "operations">): Promise<SimulateInteractionRequest>;
     /**
      * Creates an interaction request for the specified callsite.
      *
@@ -81,11 +73,7 @@
      * @param callsiteArguments - arguments to pass to the callsite.
      * @param params - interaction request parameters.
      */
-    createIxRequest(method: "moi.Execute", callsite: string, callsiteArguments: unknown[], params?: Omit<Partial<SignerIx<InteractionRequest>>, "operations">): Promise<InteractionRequest>;
-=======
-    createIxRequest(method: "moi.Simulate", routine: string, routineArguments: unknown[], params?: Omit<Partial<SignerIx<SimulateInteractionRequest>>, "operations">): Promise<SimulateInteractionRequest>;
     createIxRequest(method: "moi.Execute", routine: string, routineArguments: unknown[], params?: Omit<Partial<SignerIx<InteractionRequest>>, "operations">): Promise<InteractionRequest>;
->>>>>>> fda612a7
     /**
      * Retrieves the logic ID associated with this instance. If the logic ID is already set, it returns the existing logic ID.
      *
