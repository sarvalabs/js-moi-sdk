--- conflicted
+++ resolved
@@ -1,11 +1,3 @@
 export { LogicDescriptor } from "./logic-descriptor";
-<<<<<<< HEAD
-export { getLogicDriver, LogicDriver as LogicBase, LogicDriver } from "./logic-driver";
-export type { AccessorProvider, StorageTypeProvider } from "./state/accessor";
-export { SlotAccessorBuilder } from "./state/accessor-builder";
-export type { AccessorBuilder } from "./state/accessor-builder";
-export { StateAccessorBuilder } from "./state/state-accessor-builder";
-=======
 export { getLogicDriver, LogicDriver } from "./logic-driver";
->>>>>>> f87ea2e7
 export type { CallsiteCallback, CallsiteOption, LogicCallsites, LogicDriverOption } from "./types";