--- conflicted
+++ resolved
@@ -198,11 +198,7 @@
      * @throws If the logic id not deployed.
      * @throws If error occurs during the deployment process.
      */
-<<<<<<< HEAD
-    public override async getLogicId(timer?: TimerOption): Promise<LogicId> {
-=======
     public async getLogicId(timer?: TimerOption): Promise<Identifier> {
->>>>>>> c76e54f7
         if (this.deployIxResponse != null) {
             const results = await this.deployIxResponse.result(timer);
             const result = results.at(0);
