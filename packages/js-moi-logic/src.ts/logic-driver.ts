--- conflicted
+++ resolved
@@ -145,21 +145,14 @@
     }
 
     /**
-<<<<<<< HEAD
-     * Creates an interaction request for the specified callsite.
-=======
      * Creates an interaction request for a given routine and its arguments.
      *
      * @param routine - The name of the routine function to be invoked.
      * @param routineArguments - An array of arguments to be passed to the routine function.
      * @param option - Optional parameters for the routine, including fuel price and fuel limit.
      * @returns A promise that resolves to a SignerIx object, which can be either a SimulateInteractionRequest or an InteractionRequest.
->>>>>>> fda612a7
-     *
-     * @param method - name of the method to create the interaction request.
-     * @param callsite - name of the callsite.
-     * @param callsiteArguments - arguments to pass to the callsite.
-     * @param params - interaction request parameters.
+     *
+     * @throws Will throw an error if the provided fuel limit is less than the required simulation effort.
      */
     public async createIxRequest(
         method: "moi.Simulate",
