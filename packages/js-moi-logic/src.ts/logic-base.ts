import { ElementDescriptor, LogicManifest, ManifestCoder } from "js-moi-manifest";
import type { AbstractProvider } from "js-moi-providers";
import { CallorEstimateIxObject, InteractionCallResponse, InteractionObject, InteractionResponse, LogicPayload } from "js-moi-providers";
import { Signer } from "js-moi-signer";
import { ErrorCode, ErrorUtils, IxType } from "js-moi-utils";
import { LogicIxArguments, LogicIxObject, LogicIxResponse } from "../types/interaction";
<<<<<<< HEAD
import { LogicIxRequest } from "../types/logic";
import ElementDescriptor from "./element-descriptor";
=======
import { LogicIxRequest, RoutineOption } from "../types/logic";
>>>>>>> 941c4703
import { LogicId } from "./logic-id";
import { RoutineOption } from "./routine-options";

const DEFAULT_FUEL_PRICE = 1;

/**
 * This abstract class extends the ElementDescriptor class and serves as a base 
 * class for logic-related operations.
 * It defines common properties and abstract methods that subclasses should implement.
 */
export abstract class LogicBase extends ElementDescriptor {
    protected signer?: Signer;
    protected provider: AbstractProvider;
    protected manifestCoder: ManifestCoder;

    constructor(manifest: LogicManifest.Manifest, arg: Signer | AbstractProvider) {
        super(manifest)
        this.manifestCoder = new ManifestCoder(manifest);
        this.connect(arg)
    }

    // abstract methods to be implemented by subclasses

    protected abstract createPayload(ixObject: LogicIxObject): LogicPayload;
    
    // TODO: Logic Call Result should be handled seperately
    protected abstract processResult(response: LogicIxResponse, timeout?: number): Promise<unknown | null>;

    /**
     * Returns the logic ID associated with the LogicBase instance.
     * 
     * @returns {string} The logic ID.
     */
    protected getLogicId(): LogicId {
        return new LogicId("")
    }

    /**
     * Returns the interaction type based on the routine kind.
     * 
     * @returns {IxType} The interaction type.
     */
    protected getIxType(kind: string): IxType {
        switch(kind){
            case "deploy":
                return IxType.LOGIC_DEPLOY;
            case "invoke":
                return IxType.LOGIC_INVOKE;
            case "enlist":
                return IxType.LOGIC_ENLIST;
            default:
                throw new Error("Unsupported routine kind!");
        }
    }

    /**
     * Updates the signer and provider instances for the LogicBase instance.
     * 
     * @param {Signer | AbstractProvider} arg -  The signer or provider instance.
     */
    public connect(arg: AbstractProvider | Signer): void {
        if (arg instanceof Signer) {
            this.signer = arg;
            this.provider = arg.getProvider();
            return;
        }
        this.provider = arg;
    }

    /**
     * Executes a routine with the given arguments and returns the interaction response.
     * 
     * @param {any} ixObject - The interaction object.
     * @param {any[]} args - The arguments for the routine.
     * @returns {Promise<InteractionResponse>} A promise that resolves to the 
     * interaction response.
     * @throws {Error} if the provider is not initialized within the signer, 
     * if the logic id is not defined, if the method type is unsupported,
     * or if the sendInteraction operation fails.
     */
    protected async executeRoutine(ixObject: LogicIxObject, method: string, option: RoutineOption): Promise<InteractionCallResponse | number | bigint | InteractionResponse> {
        if (this.getIxType(ixObject.routine.kind) !== IxType.LOGIC_DEPLOY && !this.getLogicId()) {
            ErrorUtils.throwError(
                "This logic object doesn't have address set yet, please set an address first.",
                ErrorCode.NOT_INITIALIZED
            );
        }

        const { type, params } = this.processArguments(ixObject, method, option);

        switch (type) {
            case "call": {
                const response = await this.provider.call(params as CallorEstimateIxObject);

                return {
                    ...response,
                    result: this.processResult.bind(this, {
                        ...response,
                        routine_name: ixObject.routine.name,
                    }),
                };
            }
            case "estimate": {
                if (!this.signer?.isInitialized()) {
                    ErrorUtils.throwError(
                        "Mutating routine calls require a signer to be initialized.",
                        ErrorCode.NOT_INITIALIZED
                    );
                }
                
                return this.provider.estimateFuel(params as CallorEstimateIxObject);
            }
            case "send": {
                if (!this.signer?.isInitialized()) {
                    ErrorUtils.throwError(
                        "Mutating routine calls require a signer to be initialized.",
                        ErrorCode.NOT_INITIALIZED
                    );
                }

                const response = await this.signer.sendInteraction(params);

                return {
                    ...response,
                    result: this.processResult.bind(this, {
                        ...response,
                        routine_name: ixObject.routine.name,
                    }),
                };
            }
            default:
              break;
        }

        ErrorUtils.throwError('Method "' + type + '" not supported.',ErrorCode.UNSUPPORTED_OPERATION);
    }

    /**
     * Processes the interaction arguments and returns the processed arguments object.
     * 
     * @param {LogicIxObject} ixObject - The interaction object.
     * @param {any[]} args - The interaction arguments.
     * @returns {any} The processed arguments object.
     * @throws {Error} Throws an error if there are missing arguments or missing fuel information.
     */
    protected processArguments(ixObject: LogicIxObject, type: string, option: RoutineOption): LogicIxArguments {
        const params: InteractionObject = {
            type: this.getIxType(ixObject.routine.kind),
            payload: ixObject.createPayload(),
        }

        if(option.sender != null) {
            params.sender = option.sender;
        } else {
            if(this.signer?.isInitialized()) {
                params.sender = this.signer.getAddress();
            }
        }

        if(option.fuelPrice != null) {
            params.fuel_price = option.fuelPrice;
        }

        if(option.fuelLimit != null) {
            params.fuel_limit = option.fuelLimit;
        }

        return { type, params: { ...params, ...option } }
    }

    /**
     * Creates a logic interaction request object based on the given interaction object.
     * 
     * @param {LogicIxObject} ixObject - The interaction object.
     * @returns {LogicIxRequest} The logic interaction request object.
     */
    protected createIxRequest(ixObject: LogicIxObject): LogicIxRequest {
        const unwrap = async () => {
            const ix = await ixObject.call();
            const error =
              "error" in ix.receipt.extra_data &&
              ix.receipt.extra_data.error != "0x"
                ? ManifestCoder.decodeException(ix.receipt.extra_data.error)
                : null;

            if (error != null) {
                ErrorUtils.throwError(error.error, ErrorCode.CALL_EXCEPTION, { cause: error });
            }

            return await ix.result();
        }

        return {
            unwrap,
            call: ixObject.call.bind(ixObject),
            send: ixObject.send.bind(ixObject),
            estimateFuel: ixObject.estimateFuel.bind(ixObject)
        }
    }

    /**
     * Creates a logic interaction request object with the specified routine and arguments.
     * 
     * @param {LogicManifest.Routine} routine - The routine for the logic interaction request.
     * @param {any[]} args - The arguments for the logic interaction request.
     * @returns {LogicIxRequest} The logic interaction request object.
     */
    protected createIxObject(routine: LogicManifest.Routine, ...args: any[]): LogicIxRequest {
        const option = args.at(-1) && args.at(-1) instanceof RoutineOption ? args.pop() : {};

        const ixObject: LogicIxObject = {
            routine: routine,
            arguments: args
        } as LogicIxObject

        ixObject.call = async (): Promise<InteractionCallResponse> => {
            return this.executeRoutine(ixObject, "call", option) as Promise<InteractionCallResponse>
        }

        ixObject.send = async (): Promise<InteractionResponse> => {
            option.fuelLimit = option.fuelLimit != null ? option.fuelLimit : await ixObject.estimateFuel();
            option.fuelPrice = option.fuelPrice != null ? option.fuelPrice : DEFAULT_FUEL_PRICE;

            return this.executeRoutine(ixObject, "send", option) as Promise<InteractionResponse>
        }
        
        ixObject.estimateFuel = (): Promise<number|bigint> => {
            return this.executeRoutine(ixObject, "estimate", option) as Promise<number | bigint>
        }

        ixObject.createPayload = (): LogicPayload => {
            return this.createPayload(ixObject)
        }

        return this.createIxRequest(ixObject);
    }
}<|MERGE_RESOLUTION|>--- conflicted
+++ resolved
@@ -1,249 +1,299 @@
-import { ElementDescriptor, LogicManifest, ManifestCoder } from "js-moi-manifest";
+import {
+  ElementDescriptor,
+  LogicManifest,
+  ManifestCoder,
+} from "js-moi-manifest";
 import type { AbstractProvider } from "js-moi-providers";
-import { CallorEstimateIxObject, InteractionCallResponse, InteractionObject, InteractionResponse, LogicPayload } from "js-moi-providers";
+import {
+  CallorEstimateIxObject,
+  InteractionCallResponse,
+  InteractionObject,
+  InteractionResponse,
+  LogicPayload,
+} from "js-moi-providers";
 import { Signer } from "js-moi-signer";
 import { ErrorCode, ErrorUtils, IxType } from "js-moi-utils";
-import { LogicIxArguments, LogicIxObject, LogicIxResponse } from "../types/interaction";
-<<<<<<< HEAD
+import {
+  LogicIxArguments,
+  LogicIxObject,
+  LogicIxResponse,
+} from "../types/interaction";
 import { LogicIxRequest } from "../types/logic";
-import ElementDescriptor from "./element-descriptor";
-=======
-import { LogicIxRequest, RoutineOption } from "../types/logic";
->>>>>>> 941c4703
 import { LogicId } from "./logic-id";
 import { RoutineOption } from "./routine-options";
 
 const DEFAULT_FUEL_PRICE = 1;
 
 /**
- * This abstract class extends the ElementDescriptor class and serves as a base 
+ * This abstract class extends the ElementDescriptor class and serves as a base
  * class for logic-related operations.
  * It defines common properties and abstract methods that subclasses should implement.
  */
 export abstract class LogicBase extends ElementDescriptor {
-    protected signer?: Signer;
-    protected provider: AbstractProvider;
-    protected manifestCoder: ManifestCoder;
-
-    constructor(manifest: LogicManifest.Manifest, arg: Signer | AbstractProvider) {
-        super(manifest)
-        this.manifestCoder = new ManifestCoder(manifest);
-        this.connect(arg)
-    }
-
-    // abstract methods to be implemented by subclasses
-
-    protected abstract createPayload(ixObject: LogicIxObject): LogicPayload;
-    
-    // TODO: Logic Call Result should be handled seperately
-    protected abstract processResult(response: LogicIxResponse, timeout?: number): Promise<unknown | null>;
-
-    /**
-     * Returns the logic ID associated with the LogicBase instance.
-     * 
-     * @returns {string} The logic ID.
-     */
-    protected getLogicId(): LogicId {
-        return new LogicId("")
-    }
-
-    /**
-     * Returns the interaction type based on the routine kind.
-     * 
-     * @returns {IxType} The interaction type.
-     */
-    protected getIxType(kind: string): IxType {
-        switch(kind){
-            case "deploy":
-                return IxType.LOGIC_DEPLOY;
-            case "invoke":
-                return IxType.LOGIC_INVOKE;
-            case "enlist":
-                return IxType.LOGIC_ENLIST;
-            default:
-                throw new Error("Unsupported routine kind!");
+  protected signer?: Signer;
+  protected provider: AbstractProvider;
+  protected manifestCoder: ManifestCoder;
+
+  constructor(
+    manifest: LogicManifest.Manifest,
+    arg: Signer | AbstractProvider
+  ) {
+    super(manifest);
+    this.manifestCoder = new ManifestCoder(manifest);
+    this.connect(arg);
+  }
+
+  // abstract methods to be implemented by subclasses
+
+  protected abstract createPayload(ixObject: LogicIxObject): LogicPayload;
+
+  // TODO: Logic Call Result should be handled seperately
+  protected abstract processResult(
+    response: LogicIxResponse,
+    timeout?: number
+  ): Promise<unknown | null>;
+
+  /**
+   * Returns the logic ID associated with the LogicBase instance.
+   *
+   * @returns {string} The logic ID.
+   */
+  protected getLogicId(): LogicId {
+    return new LogicId("");
+  }
+
+  /**
+   * Returns the interaction type based on the routine kind.
+   *
+   * @returns {IxType} The interaction type.
+   */
+  protected getIxType(kind: string): IxType {
+    switch (kind) {
+      case "deploy":
+        return IxType.LOGIC_DEPLOY;
+      case "invoke":
+        return IxType.LOGIC_INVOKE;
+      case "enlist":
+        return IxType.LOGIC_ENLIST;
+      default:
+        throw new Error("Unsupported routine kind!");
+    }
+  }
+
+  /**
+   * Updates the signer and provider instances for the LogicBase instance.
+   *
+   * @param {Signer | AbstractProvider} arg -  The signer or provider instance.
+   */
+  public connect(arg: AbstractProvider | Signer): void {
+    if (arg instanceof Signer) {
+      this.signer = arg;
+      this.provider = arg.getProvider();
+      return;
+    }
+    this.provider = arg;
+  }
+
+  /**
+   * Executes a routine with the given arguments and returns the interaction response.
+   *
+   * @param {any} ixObject - The interaction object.
+   * @param {any[]} args - The arguments for the routine.
+   * @returns {Promise<InteractionResponse>} A promise that resolves to the
+   * interaction response.
+   * @throws {Error} if the provider is not initialized within the signer,
+   * if the logic id is not defined, if the method type is unsupported,
+   * or if the sendInteraction operation fails.
+   */
+  protected async executeRoutine(
+    ixObject: LogicIxObject,
+    method: string,
+    option: RoutineOption
+  ): Promise<InteractionCallResponse | number | bigint | InteractionResponse> {
+    if (
+      this.getIxType(ixObject.routine.kind) !== IxType.LOGIC_DEPLOY &&
+      !this.getLogicId()
+    ) {
+      ErrorUtils.throwError(
+        "This logic object doesn't have address set yet, please set an address first.",
+        ErrorCode.NOT_INITIALIZED
+      );
+    }
+
+    const { type, params } = this.processArguments(ixObject, method, option);
+
+    switch (type) {
+      case "call": {
+        const response = await this.provider.call(
+          params as CallorEstimateIxObject
+        );
+
+        return {
+          ...response,
+          result: this.processResult.bind(this, {
+            ...response,
+            routine_name: ixObject.routine.name,
+          }),
+        };
+      }
+      case "estimate": {
+        if (!this.signer?.isInitialized()) {
+          ErrorUtils.throwError(
+            "Mutating routine calls require a signer to be initialized.",
+            ErrorCode.NOT_INITIALIZED
+          );
         }
-    }
-
-    /**
-     * Updates the signer and provider instances for the LogicBase instance.
-     * 
-     * @param {Signer | AbstractProvider} arg -  The signer or provider instance.
-     */
-    public connect(arg: AbstractProvider | Signer): void {
-        if (arg instanceof Signer) {
-            this.signer = arg;
-            this.provider = arg.getProvider();
-            return;
+
+        return this.provider.estimateFuel(params as CallorEstimateIxObject);
+      }
+      case "send": {
+        if (!this.signer?.isInitialized()) {
+          ErrorUtils.throwError(
+            "Mutating routine calls require a signer to be initialized.",
+            ErrorCode.NOT_INITIALIZED
+          );
         }
-        this.provider = arg;
-    }
-
-    /**
-     * Executes a routine with the given arguments and returns the interaction response.
-     * 
-     * @param {any} ixObject - The interaction object.
-     * @param {any[]} args - The arguments for the routine.
-     * @returns {Promise<InteractionResponse>} A promise that resolves to the 
-     * interaction response.
-     * @throws {Error} if the provider is not initialized within the signer, 
-     * if the logic id is not defined, if the method type is unsupported,
-     * or if the sendInteraction operation fails.
-     */
-    protected async executeRoutine(ixObject: LogicIxObject, method: string, option: RoutineOption): Promise<InteractionCallResponse | number | bigint | InteractionResponse> {
-        if (this.getIxType(ixObject.routine.kind) !== IxType.LOGIC_DEPLOY && !this.getLogicId()) {
-            ErrorUtils.throwError(
-                "This logic object doesn't have address set yet, please set an address first.",
-                ErrorCode.NOT_INITIALIZED
-            );
-        }
-
-        const { type, params } = this.processArguments(ixObject, method, option);
-
-        switch (type) {
-            case "call": {
-                const response = await this.provider.call(params as CallorEstimateIxObject);
-
-                return {
-                    ...response,
-                    result: this.processResult.bind(this, {
-                        ...response,
-                        routine_name: ixObject.routine.name,
-                    }),
-                };
-            }
-            case "estimate": {
-                if (!this.signer?.isInitialized()) {
-                    ErrorUtils.throwError(
-                        "Mutating routine calls require a signer to be initialized.",
-                        ErrorCode.NOT_INITIALIZED
-                    );
-                }
-                
-                return this.provider.estimateFuel(params as CallorEstimateIxObject);
-            }
-            case "send": {
-                if (!this.signer?.isInitialized()) {
-                    ErrorUtils.throwError(
-                        "Mutating routine calls require a signer to be initialized.",
-                        ErrorCode.NOT_INITIALIZED
-                    );
-                }
-
-                const response = await this.signer.sendInteraction(params);
-
-                return {
-                    ...response,
-                    result: this.processResult.bind(this, {
-                        ...response,
-                        routine_name: ixObject.routine.name,
-                    }),
-                };
-            }
-            default:
-              break;
-        }
-
-        ErrorUtils.throwError('Method "' + type + '" not supported.',ErrorCode.UNSUPPORTED_OPERATION);
-    }
-
-    /**
-     * Processes the interaction arguments and returns the processed arguments object.
-     * 
-     * @param {LogicIxObject} ixObject - The interaction object.
-     * @param {any[]} args - The interaction arguments.
-     * @returns {any} The processed arguments object.
-     * @throws {Error} Throws an error if there are missing arguments or missing fuel information.
-     */
-    protected processArguments(ixObject: LogicIxObject, type: string, option: RoutineOption): LogicIxArguments {
-        const params: InteractionObject = {
-            type: this.getIxType(ixObject.routine.kind),
-            payload: ixObject.createPayload(),
-        }
-
-        if(option.sender != null) {
-            params.sender = option.sender;
-        } else {
-            if(this.signer?.isInitialized()) {
-                params.sender = this.signer.getAddress();
-            }
-        }
-
-        if(option.fuelPrice != null) {
-            params.fuel_price = option.fuelPrice;
-        }
-
-        if(option.fuelLimit != null) {
-            params.fuel_limit = option.fuelLimit;
-        }
-
-        return { type, params: { ...params, ...option } }
-    }
-
-    /**
-     * Creates a logic interaction request object based on the given interaction object.
-     * 
-     * @param {LogicIxObject} ixObject - The interaction object.
-     * @returns {LogicIxRequest} The logic interaction request object.
-     */
-    protected createIxRequest(ixObject: LogicIxObject): LogicIxRequest {
-        const unwrap = async () => {
-            const ix = await ixObject.call();
-            const error =
-              "error" in ix.receipt.extra_data &&
-              ix.receipt.extra_data.error != "0x"
-                ? ManifestCoder.decodeException(ix.receipt.extra_data.error)
-                : null;
-
-            if (error != null) {
-                ErrorUtils.throwError(error.error, ErrorCode.CALL_EXCEPTION, { cause: error });
-            }
-
-            return await ix.result();
-        }
+
+        const response = await this.signer.sendInteraction(params);
 
         return {
-            unwrap,
-            call: ixObject.call.bind(ixObject),
-            send: ixObject.send.bind(ixObject),
-            estimateFuel: ixObject.estimateFuel.bind(ixObject)
-        }
-    }
-
-    /**
-     * Creates a logic interaction request object with the specified routine and arguments.
-     * 
-     * @param {LogicManifest.Routine} routine - The routine for the logic interaction request.
-     * @param {any[]} args - The arguments for the logic interaction request.
-     * @returns {LogicIxRequest} The logic interaction request object.
-     */
-    protected createIxObject(routine: LogicManifest.Routine, ...args: any[]): LogicIxRequest {
-        const option = args.at(-1) && args.at(-1) instanceof RoutineOption ? args.pop() : {};
-
-        const ixObject: LogicIxObject = {
-            routine: routine,
-            arguments: args
-        } as LogicIxObject
-
-        ixObject.call = async (): Promise<InteractionCallResponse> => {
-            return this.executeRoutine(ixObject, "call", option) as Promise<InteractionCallResponse>
-        }
-
-        ixObject.send = async (): Promise<InteractionResponse> => {
-            option.fuelLimit = option.fuelLimit != null ? option.fuelLimit : await ixObject.estimateFuel();
-            option.fuelPrice = option.fuelPrice != null ? option.fuelPrice : DEFAULT_FUEL_PRICE;
-
-            return this.executeRoutine(ixObject, "send", option) as Promise<InteractionResponse>
-        }
-        
-        ixObject.estimateFuel = (): Promise<number|bigint> => {
-            return this.executeRoutine(ixObject, "estimate", option) as Promise<number | bigint>
-        }
-
-        ixObject.createPayload = (): LogicPayload => {
-            return this.createPayload(ixObject)
-        }
-
-        return this.createIxRequest(ixObject);
-    }
+          ...response,
+          result: this.processResult.bind(this, {
+            ...response,
+            routine_name: ixObject.routine.name,
+          }),
+        };
+      }
+      default:
+        break;
+    }
+
+    ErrorUtils.throwError(
+      'Method "' + type + '" not supported.',
+      ErrorCode.UNSUPPORTED_OPERATION
+    );
+  }
+
+  /**
+   * Processes the interaction arguments and returns the processed arguments object.
+   *
+   * @param {LogicIxObject} ixObject - The interaction object.
+   * @param {any[]} args - The interaction arguments.
+   * @returns {any} The processed arguments object.
+   * @throws {Error} Throws an error if there are missing arguments or missing fuel information.
+   */
+  protected processArguments(
+    ixObject: LogicIxObject,
+    type: string,
+    option: RoutineOption
+  ): LogicIxArguments {
+    const params: InteractionObject = {
+      type: this.getIxType(ixObject.routine.kind),
+      payload: ixObject.createPayload(),
+    };
+
+    if (option.sender != null) {
+      params.sender = option.sender;
+    } else {
+      if (this.signer?.isInitialized()) {
+        params.sender = this.signer.getAddress();
+      }
+    }
+
+    if (option.fuelPrice != null) {
+      params.fuel_price = option.fuelPrice;
+    }
+
+    if (option.fuelLimit != null) {
+      params.fuel_limit = option.fuelLimit;
+    }
+
+    return { type, params: { ...params, ...option } };
+  }
+
+  /**
+   * Creates a logic interaction request object based on the given interaction object.
+   *
+   * @param {LogicIxObject} ixObject - The interaction object.
+   * @returns {LogicIxRequest} The logic interaction request object.
+   */
+  protected createIxRequest(ixObject: LogicIxObject): LogicIxRequest {
+    const unwrap = async () => {
+      const ix = await ixObject.call();
+      const error =
+        "error" in ix.receipt.extra_data && ix.receipt.extra_data.error != "0x"
+          ? ManifestCoder.decodeException(ix.receipt.extra_data.error)
+          : null;
+
+      if (error != null) {
+        ErrorUtils.throwError(error.error, ErrorCode.CALL_EXCEPTION, {
+          cause: error,
+        });
+      }
+
+      return await ix.result();
+    };
+
+    return {
+      unwrap,
+      call: ixObject.call.bind(ixObject),
+      send: ixObject.send.bind(ixObject),
+      estimateFuel: ixObject.estimateFuel.bind(ixObject),
+    };
+  }
+
+  /**
+   * Creates a logic interaction request object with the specified routine and arguments.
+   *
+   * @param {LogicManifest.Routine} routine - The routine for the logic interaction request.
+   * @param {any[]} args - The arguments for the logic interaction request.
+   * @returns {LogicIxRequest} The logic interaction request object.
+   */
+  protected createIxObject(
+    routine: LogicManifest.Routine,
+    ...args: any[]
+  ): LogicIxRequest {
+    const option =
+      args.at(-1) && args.at(-1) instanceof RoutineOption ? args.pop() : {};
+
+    const ixObject: LogicIxObject = {
+      routine: routine,
+      arguments: args,
+    } as LogicIxObject;
+
+    ixObject.call = async (): Promise<InteractionCallResponse> => {
+      return this.executeRoutine(
+        ixObject,
+        "call",
+        option
+      ) as Promise<InteractionCallResponse>;
+    };
+
+    ixObject.send = async (): Promise<InteractionResponse> => {
+      option.fuelLimit =
+        option.fuelLimit != null
+          ? option.fuelLimit
+          : await ixObject.estimateFuel();
+      option.fuelPrice =
+        option.fuelPrice != null ? option.fuelPrice : DEFAULT_FUEL_PRICE;
+
+      return this.executeRoutine(
+        ixObject,
+        "send",
+        option
+      ) as Promise<InteractionResponse>;
+    };
+
+    ixObject.estimateFuel = (): Promise<number | bigint> => {
+      return this.executeRoutine(ixObject, "estimate", option) as Promise<
+        number | bigint
+      >;
+    };
+
+    ixObject.createPayload = (): LogicPayload => {
+      return this.createPayload(ixObject);
+    };
+
+    return this.createIxRequest(ixObject);
+  }
 }