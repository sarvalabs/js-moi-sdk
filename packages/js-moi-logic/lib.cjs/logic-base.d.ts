--- conflicted
+++ resolved
@@ -4,12 +4,7 @@
 import { Signer } from "js-moi-signer";
 import { IxType } from "js-moi-utils";
 import { LogicIxArguments, LogicIxObject, LogicIxResponse } from "../types/interaction";
-<<<<<<< HEAD
-import { LogicIxRequest, RoutineOption } from "../types/logic";
-=======
 import { LogicIxRequest } from "../types/logic";
-import ElementDescriptor from "./element-descriptor";
->>>>>>> ec9db98a
 import { LogicId } from "./logic-id";
 import { RoutineOption } from "./routine-options";
 /**
