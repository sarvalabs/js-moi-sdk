--- conflicted
+++ resolved
@@ -122,53 +122,10 @@
      * const signedRequest = await wallet.signInteraction(request, algorithm);
      */
     signInteraction(ix: InteractionRequest, sig: SigType): Promise<ExecuteIx>;
-<<<<<<< HEAD
-    /**
-     * Create a wallet from a mnemonic.
-     *
-     * @param {string} mnemonic - The mnemonic to create the wallet from.
-     * @param {string} path - The optional derivation path to use.
-     * @param {FromMnemonicOptions | undefined} options - The optional options to use.
-     *
-     * @returns {Promise<Wallet>} A promise that resolves to a `Wallet` instance.
-     */
-    static fromMnemonic(mnemonic: string, path?: string, options?: FromMnemonicOptions): Promise<Wallet>;
-    /**
-     * Create a wallet from mnemonic
-     *
-     * @param {string} mnemonic - The mnemonic to create the wallet from.
-     * @param {FromMnemonicOptions | undefined} options - The optional derivation path to use.
-     *
-     * @returns {Promise<Wallet>} A promise that resolves to a `Wallet` instance.
-     */
-    static fromMnemonic(mnemonic: string, options?: FromMnemonicOptions): Promise<Wallet>;
-    /**
-     * Create a wallet from mnemonic synchronously.
-     *
-     * @param {string} mnemonic - The mnemonic to create the wallet from.
-     * @param {string | undefined} path - The optional derivation path to use.
-     * @param {FromMnemonicOptions | undefined} options - The optional options to use.
-     *
-     * @returns {Wallet} a instance of `Wallet`.
-     * @throws {Error} if there is an error during initialization.
-     */
-    static fromMnemonicSync(mnemonic: string, path?: string, options?: FromMnemonicOptions): Wallet;
-=======
     static fromMnemonic(mnemonic: string, path?: string, options?: MnemonicImportOptions): Promise<Wallet>;
     static fromMnemonic(mnemonic: string, options?: MnemonicImportOptions): Promise<Wallet>;
     static fromMnemonicSync(mnemonic: string, path?: string, options?: MnemonicImportOptions): Wallet;
     static fromMnemonicSync(mnemonic: string, options?: MnemonicImportOptions): Wallet;
->>>>>>> fda612a7
-    /**
-     * Create a wallet from mnemonic synchronously.
-     *
-     * @param {string} mnemonic - The mnemonic to create the wallet from.
-     * @param {FromMnemonicOptions | undefined} options - The optional options to use.
-     *
-     * @returns {Wallet} a instance of `Wallet`.
-     * @throws {Error} if there is an error during initialization.
-     */
-    static fromMnemonicSync(mnemonic: string, options?: FromMnemonicOptions): Wallet;
     /**
      * Creates a Wallet instance from a keystore JSON string and a password.
      *
