import elliptic from "elliptic";
import * as bip39 from "js-moi-bip39";
import { MOI_DERIVATION_PATH } from "js-moi-constants";
import { HDNode } from "js-moi-hdnode";
import { type ExecuteIx, type Signature } from "js-moi-providers";
import { SigType, Signer } from "js-moi-signer";
import { ErrorCode, ErrorUtils, bytesToHex, hexToBytes, interaction, isHex, randomBytes, trimHexPrefix, validateIxRequest, type Hex, type InteractionRequest } from "js-moi-utils";

import { Identifier, ParticipantTagV0, createParticipantId } from "js-moi-identifiers";
import { Keystore } from "../types/keystore";
import { MnemonicImportOptions, type WalletOption } from "../types/wallet";
import * as SigningKeyErrors from "./errors";
import { decryptKeystore, encryptKeystore } from "./keystore";

export enum CURVE {
    SECP256K1 = "secp256k1",
}

const DEFAULT_KEY_ID = 0;

/**
 * Retrieves the value associated with the receiver from a private map.
 * Throws an error if the receiver is not found in the map.
 *
 * @param receiver - The receiver object.
 * @param privateMap - The private map containing the receiver and its associated value.
 * @returns The value associated with the receiver.
 * @throws Error if the receiver is not found in the private map.
 */
const privateMapGet = (receiver: any, privateMap: any) => {
    if (!privateMap.has(receiver)) {
        SigningKeyErrors.ErrPrivateGet();
    }
    const descriptor = privateMap.get(receiver);
    if (descriptor.get) {
        return descriptor.get.call(receiver);
    }
    return descriptor.value;
};

/**
 * Sets the value associated with the receiver in a private map.
 * Throws an error if the receiver is not found in the map.
 *
 * @param receiver - The receiver object.
 * @param privateMap - The private map containing the receiver and its associated value.
 * @param value - The value to set.
 * @returns The updated value.
 * @throws Error if the receiver is not found in the private map.
 */
const privateMapSet = (receiver: any, privateMap: any, value: any) => {
    if (!privateMap.has(receiver)) {
        SigningKeyErrors.ErrPrivateSet();
    }
    const descriptor = privateMap.get(receiver);
    if (descriptor.set) {
        descriptor.set.call(receiver, value);
    } else {
        descriptor.value = value;
    }
    return value;
};

const __vault = new WeakMap();

/**
 * A class representing a wallet that can sign interactions.
 *
 * The Wallet implements the Signer API and can be used anywhere a
 * `Signer` is expected and has all the required properties.
 */
export class Wallet extends Signer {
    private readonly key_index: number;

    constructor(pKey: Uint8Array | string, curve: CURVE, options?: WalletOption) {
        try {
            super(options?.provider);

            if (!pKey || !(pKey instanceof Uint8Array || typeof pKey === "string")) {
                ErrorUtils.throwError("Key must be a Uint8Array or a string", ErrorCode.INVALID_ARGUMENT);
            }

            if (!Object.values(CURVE).includes(curve)) {
                ErrorUtils.throwError(`Unsupported curve: ${curve}`, ErrorCode.UNSUPPORTED_OPERATION);
            }

            if (typeof pKey === "string") {
                pKey = hexToBytes(pKey);
            }

            __vault.set(this, {
                value: void 0,
            });

            const ecPrivKey = new elliptic.ec(curve);
            const keyPair = ecPrivKey.keyFromPrivate(pKey);

            privateMapSet(this, __vault, {
                _key: keyPair.getPrivate("hex"),
                _public: trimHexPrefix(bytesToHex(Uint8Array.from(keyPair.getPublic().encodeCompressed("array").slice(1)))),
                _curve: curve,
            });

            this.key_index = options?.keyId ?? DEFAULT_KEY_ID;
        } catch (error) {
            ErrorUtils.throwError("Failed to load wallet", ErrorCode.UNKNOWN_ERROR, { originalError: error });
        }
    }

    /**
     * Generates a keystore file from the wallet's private key, encrypted with a password.
     *
     * @param {string} password Used for encrypting the keystore data.
     * @returns {Promise<Keystore>} A promise that resolves to the keystore.
     */
    public async generateKeystore(password: string): Promise<Keystore> {
        try {
            const data = hexToBytes(await this.getPrivateKey());
            return encryptKeystore(data, password);
        } catch (err) {
            ErrorUtils.throwError("Failed to generate keystore", ErrorCode.UNKNOWN_ERROR, { originalError: err });
        }
    }

    /**
     * Retrieves the private key associated with the wallet.
     *
     * @returns {Promise<string>} A promise that resolves to the private key
     */
    public getPrivateKey(): Promise<string> {
        return Promise.resolve(privateMapGet(this, __vault)._key);
    }

    /**
     * Retrieves the mnemonic associated with the wallet.
     *
     * @returns {Promise<string | undefined>} A promise that resolves to the mnemonic
     */
    public getMnemonic(): Promise<string | undefined> {
        return Promise.resolve(privateMapGet(this, __vault)._mnemonic);
    }

    /**
     * Retrieves the public key associated with the wallet.
     *
     * @returns {Promise<string>} A promise that resolves to the public key
     */
    public getPublicKey(): Promise<string> {
        return Promise.resolve(privateMapGet(this, __vault)._public);
    }

    /**
     * Retrieves the curve associated with the wallet.
     *
     * @returns {Promise<CURVE>} A promise that resolves to the curve
     */
    public getCurve(): Promise<CURVE> {
        return privateMapGet(this, __vault)._curve;
    }

    /**
     * Retrieves the identifier for the wallet.
     *
     * @returns {Promise<Identifier>} A promise that resolves to the wallet's identifier.
     */
    public async getIdentifier(): Promise<Identifier> {
        const publickey = await this.getPublicKey();
        const fingerprint = hexToBytes(publickey).slice(0, 24);

        return createParticipantId({ fingerprint, variant: 0, tag: ParticipantTagV0 });
    }

    /**
     * Retrieves the key identifier.
     *
     * @returns {Promise<number>} A promise that resolves to the key index.
     */
    public getKeyId(): Promise<number> {
        return Promise.resolve(this.key_index);
    }

    /**
     * Signs a message using the wallet's private key and the specified
     * signature algorithm.
     *
     * @param {Uint8Array} message - The message to sign as a Uint8Array.
     * @param {SigType} sig - The signature algorithm to use.
     * @returns {string} A promise that resolves to the signature as a hex string.
     * @throws {Error} if the signature type is unsupported or undefined, or if there is an error during signing.
     *
     * @example
     * import { encodeText, Wallet } from "js-moi-sdk";
     *
     * const wallet = await Wallet.createRandom();
     * const message = "Hello, World!";
     * const algorithm = wallet.signingAlgorithms.ecdsa_secp256k1;
     *
     * const signature = await wallet.sign(encodeText(message), algorithm);
     *
     * console.log(signature);
     *
     * >> "0x014730450221009cb0e...bafc8b989602"
     */
    public async sign(message: Hex | Uint8Array, sig: SigType): Promise<Hex> {
        if (!message || !(isHex(message) || message instanceof Uint8Array)) {
            ErrorUtils.throwError("Message must be a hex string or Uint8Array", ErrorCode.INVALID_ARGUMENT);
        }

        if (sig == null) {
            ErrorUtils.throwError("Signature type cannot be undefined", ErrorCode.INVALID_ARGUMENT);
        }

        if (typeof message === "string") {
            message = hexToBytes(message);
        }

        switch (sig.sigName) {
            case "ECDSA_S256": {
                const algorithm = this.signingAlgorithms.ecdsa_secp256k1;
                const sig = algorithm.sign(message, await this.getPrivateKey());

                return bytesToHex(sig.serialize());
            }
            default: {
                ErrorUtils.throwError("Unsupported signature type", ErrorCode.UNSUPPORTED_OPERATION);
            }
        }
    }

    /**
     * Signs an interaction request.
     *
     * @param {InteractionRequest} ix - The interaction request to be signed.
     * @param {SigType} sig - The signature type to be used for signing.
     * @returns {Promise<ExecuteIx>} A promise that resolves to an object containing the encoded interaction and its signatures.
     * @throws {Error} Throws an error if the interaction request is invalid, the sender identifier does not match the signer identifier, or if signing the interaction fails.
     *
     * @example
     * import { AssetStandard, HttpProvider, OpType, Wallet } from "js-moi-sdk";
     *
     * const host = "https://voyage-rpc.moi.technology/babylon/";
     * const provider = new HttpProvider(host);
     * const wallet = await Wallet.createRandom();
     * const identifier = await wallet.getIdentifier();
     * const algorithm = wallet.signingAlgorithms.ecdsa_secp256k1;
     * const request = {
     *     sender: {
     *         address: identifier.toHex(),
     *         key_id: 0,
     *         sequence_id: 0,
     *     },
     *     fuel_price: 1,
     *     fuel_limit: 100,
     *     operations: [
     *         {
     *             type: OpType.AssetCreate,
     *             payload: {
     *                 standard: AssetStandard.MAS0,
     *                 supply: 1000000,
     *                 symbol: "DUMMY",
     *             },
     *         },
     *     ],
     * };
     *
     * wallet.connect(provider);
     * const signedRequest = await wallet.signInteraction(request, algorithm);
     */
    public async signInteraction(ix: InteractionRequest, sig: SigType): Promise<ExecuteIx> {
        try {
            const error = validateIxRequest("moi.Execute", ix);

            if (error) {
                ErrorUtils.throwArgumentError(`Invalid interaction request: ${error.message}`, ErrorCode.INVALID_ARGUMENT, error);
            }

            const identifier = await this.getIdentifier();

            if (ix.sender.id !== identifier.toHex()) {
                ErrorUtils.throwError("Sender identifier does not match signer identifier", ErrorCode.INVALID_ARGUMENT);
            }

            const encoded = interaction(ix);
            const signatures: Signature = {
                id: ix.sender.id,
                key_id: ix.sender.key_id,
                signature: await this.sign(encoded, sig),
            };

            return { interaction: bytesToHex(encoded), signatures: [signatures] };
        } catch (err) {
            ErrorUtils.throwError("Failed to sign interaction", ErrorCode.UNKNOWN_ERROR, { originalError: err });
        }
    }

<<<<<<< HEAD
    /**
     * Create a wallet from a mnemonic.
     *
     * @param {string} mnemonic - The mnemonic to create the wallet from.
     * @param {string} path - The optional derivation path to use.
     * @param {FromMnemonicOptions | undefined} options - The optional options to use.
     *
     * @returns {Promise<Wallet>} A promise that resolves to a `Wallet` instance.
     */
    static async fromMnemonic(mnemonic: string, path?: string, options?: FromMnemonicOptions): Promise<Wallet>;
    /**
     * Create a wallet from mnemonic
     *
     * @param {string} mnemonic - The mnemonic to create the wallet from.
     * @param {FromMnemonicOptions | undefined} options - The optional derivation path to use.
     *
     * @returns {Promise<Wallet>} A promise that resolves to a `Wallet` instance.
     */
    static async fromMnemonic(mnemonic: string, options?: FromMnemonicOptions): Promise<Wallet>;
    /**
     * Create a wallet from mnemonic
     *
     * It is a polymorphic function that accepts mnemonic as first argument,
     * if path is provided as second argument, it will use the path to derive the wallet.
     *
     * @returns {Promise<Wallet>} A promise that resolves to a `Wallet` instance.
     *
     * @throws {Error} if there is an error during initialization.
     */
    static async fromMnemonic(mnemonic: string, optionOrPath?: FromMnemonicOptions | string, options?: FromMnemonicOptions): Promise<Wallet> {
=======
    static async fromMnemonic(mnemonic: string, path?: string, options?: MnemonicImportOptions): Promise<Wallet>;
    static async fromMnemonic(mnemonic: string, options?: MnemonicImportOptions): Promise<Wallet>;
    static async fromMnemonic(mnemonic: string, optionOrPath?: MnemonicImportOptions | string, options?: MnemonicImportOptions): Promise<Wallet> {
>>>>>>> fda612a7
        try {
            const option = typeof optionOrPath === "object" ? optionOrPath : options;

            mnemonic = bip39.entropyToMnemonic(bip39.mnemonicToEntropy(mnemonic, option?.words), option?.words);
            const seed = await bip39.mnemonicToSeed(mnemonic, undefined);
            const masterNode = HDNode.fromSeed(seed);
            const childNode = masterNode.derivePath(typeof optionOrPath === "string" ? optionOrPath : MOI_DERIVATION_PATH);
            const wallet = new Wallet(childNode.privateKey(), CURVE.SECP256K1, { ...option });

            privateMapSet(wallet, __vault, {
                ...privateMapGet(wallet, __vault),
                _mnemonic: mnemonic,
            });

            return wallet;
        } catch (error) {
            ErrorUtils.throwError("Failed to load wallet from mnemonic", ErrorCode.UNKNOWN_ERROR, {
                originalError: error,
            });
        }
    }

<<<<<<< HEAD
    /**
     * Create a wallet from mnemonic synchronously.
     *
     * @param {string} mnemonic - The mnemonic to create the wallet from.
     * @param {string | undefined} path - The optional derivation path to use.
     * @param {FromMnemonicOptions | undefined} options - The optional options to use.
     *
     * @returns {Wallet} a instance of `Wallet`.
     * @throws {Error} if there is an error during initialization.
     */
    public static fromMnemonicSync(mnemonic: string, path?: string, options?: FromMnemonicOptions): Wallet;
    /**
     * Create a wallet from mnemonic synchronously.
     *
     * @param {string} mnemonic - The mnemonic to create the wallet from.
     * @param {FromMnemonicOptions | undefined} options - The optional options to use.
     *
     * @returns {Wallet} a instance of `Wallet`.
     * @throws {Error} if there is an error during initialization.
     */
    public static fromMnemonicSync(mnemonic: string, options?: FromMnemonicOptions): Wallet;
    /**
     * Create a wallet from mnemonic synchronously.
     *
     * It is a polymorphic function that accepts mnemonic as first argument,
     * if path is provided as second argument, it will use the path to derive the wallet.
     *
     * @returns {Wallet} a instance of `Wallet`.
     */
    public static fromMnemonicSync(mnemonic: string, optionOrPath?: FromMnemonicOptions | string, options?: FromMnemonicOptions): Wallet {
=======
    public static fromMnemonicSync(mnemonic: string, path?: string, options?: MnemonicImportOptions): Wallet;
    public static fromMnemonicSync(mnemonic: string, options?: MnemonicImportOptions): Wallet;
    public static fromMnemonicSync(mnemonic: string, optionOrPath?: MnemonicImportOptions | string, options?: MnemonicImportOptions): Wallet {
>>>>>>> fda612a7
        try {
            const option = typeof optionOrPath === "object" ? optionOrPath : options;
            mnemonic = bip39.entropyToMnemonic(bip39.mnemonicToEntropy(mnemonic, option?.words), option?.words);
            const seed = bip39.mnemonicToSeedSync(mnemonic, undefined);
            const masterNode = HDNode.fromSeed(seed);
            const childNode = masterNode.derivePath(typeof optionOrPath === "string" ? optionOrPath : MOI_DERIVATION_PATH);

            const wallet = new Wallet(childNode.privateKey(), CURVE.SECP256K1, { ...option });

            privateMapSet(wallet, __vault, {
                ...privateMapGet(wallet, __vault),
                _mnemonic: mnemonic,
            });

            return wallet;
        } catch (error) {
            ErrorUtils.throwError("Failed to load wallet from mnemonic", ErrorCode.UNKNOWN_ERROR, {
                originalError: error,
            });
        }
    }

    /**
     * Creates a Wallet instance from a keystore JSON string and a password.
     *
     * @param {string} keystore - The keystore JSON string containing the encrypted private key.
     * @param {string} password - The password to decrypt the keystore.
     * @param {Provider} provider - (Optional) The provider to be used by the wallet.
     *
     * @returns A Wallet instance.
     *
     * @throws Will throw an error if the wallet cannot be loaded from the keystore.
     */
    public static fromKeystore(keystore: string, password: string, option?: WalletOption): Wallet {
        try {
            const privateKey = decryptKeystore(JSON.parse(keystore), password);
            return new Wallet(Uint8Array.from(privateKey), CURVE.SECP256K1, option);
        } catch (err) {
            ErrorUtils.throwError("Failed to load wallet from keystore", ErrorCode.UNKNOWN_ERROR, {
                originalError: err,
            });
        }
    }

    /**
     * Generates a random mnemonic and initializes the wallet from it.
     *
     * @returns {Promise<Wallet>} a promise that resolves to a `Wallet` instance.
     *
     * @throws {Error} if there is an error generating the random mnemonic.
     */
    public static async createRandom(option?: WalletOption): Promise<Wallet> {
        try {
            var mnemonic = bip39.entropyToMnemonic(randomBytes(16));
            return await Wallet.fromMnemonic(mnemonic, option);
        } catch (err) {
            ErrorUtils.throwError("Failed to create random mnemonic", ErrorCode.UNKNOWN_ERROR, { originalError: err });
        }
    }

    /**
     * Generates a random mnemonic and initializes the wallet from it.
     *
     * @returns {Wallet} a instance of `Wallet`.
     *
     * @throws {Error} if there is an error generating the random mnemonic.
     */
    public static createRandomSync(option?: WalletOption): Wallet {
        try {
            const mnemonic = bip39.entropyToMnemonic(randomBytes(16));
            return Wallet.fromMnemonicSync(mnemonic, option);
        } catch (err) {
            ErrorUtils.throwError("Failed to create random mnemonic", ErrorCode.UNKNOWN_ERROR, { originalError: err });
        }
    }
}<|MERGE_RESOLUTION|>--- conflicted
+++ resolved
@@ -293,42 +293,9 @@
         }
     }
 
-<<<<<<< HEAD
-    /**
-     * Create a wallet from a mnemonic.
-     *
-     * @param {string} mnemonic - The mnemonic to create the wallet from.
-     * @param {string} path - The optional derivation path to use.
-     * @param {FromMnemonicOptions | undefined} options - The optional options to use.
-     *
-     * @returns {Promise<Wallet>} A promise that resolves to a `Wallet` instance.
-     */
-    static async fromMnemonic(mnemonic: string, path?: string, options?: FromMnemonicOptions): Promise<Wallet>;
-    /**
-     * Create a wallet from mnemonic
-     *
-     * @param {string} mnemonic - The mnemonic to create the wallet from.
-     * @param {FromMnemonicOptions | undefined} options - The optional derivation path to use.
-     *
-     * @returns {Promise<Wallet>} A promise that resolves to a `Wallet` instance.
-     */
-    static async fromMnemonic(mnemonic: string, options?: FromMnemonicOptions): Promise<Wallet>;
-    /**
-     * Create a wallet from mnemonic
-     *
-     * It is a polymorphic function that accepts mnemonic as first argument,
-     * if path is provided as second argument, it will use the path to derive the wallet.
-     *
-     * @returns {Promise<Wallet>} A promise that resolves to a `Wallet` instance.
-     *
-     * @throws {Error} if there is an error during initialization.
-     */
-    static async fromMnemonic(mnemonic: string, optionOrPath?: FromMnemonicOptions | string, options?: FromMnemonicOptions): Promise<Wallet> {
-=======
     static async fromMnemonic(mnemonic: string, path?: string, options?: MnemonicImportOptions): Promise<Wallet>;
     static async fromMnemonic(mnemonic: string, options?: MnemonicImportOptions): Promise<Wallet>;
     static async fromMnemonic(mnemonic: string, optionOrPath?: MnemonicImportOptions | string, options?: MnemonicImportOptions): Promise<Wallet> {
->>>>>>> fda612a7
         try {
             const option = typeof optionOrPath === "object" ? optionOrPath : options;
 
@@ -351,42 +318,9 @@
         }
     }
 
-<<<<<<< HEAD
-    /**
-     * Create a wallet from mnemonic synchronously.
-     *
-     * @param {string} mnemonic - The mnemonic to create the wallet from.
-     * @param {string | undefined} path - The optional derivation path to use.
-     * @param {FromMnemonicOptions | undefined} options - The optional options to use.
-     *
-     * @returns {Wallet} a instance of `Wallet`.
-     * @throws {Error} if there is an error during initialization.
-     */
-    public static fromMnemonicSync(mnemonic: string, path?: string, options?: FromMnemonicOptions): Wallet;
-    /**
-     * Create a wallet from mnemonic synchronously.
-     *
-     * @param {string} mnemonic - The mnemonic to create the wallet from.
-     * @param {FromMnemonicOptions | undefined} options - The optional options to use.
-     *
-     * @returns {Wallet} a instance of `Wallet`.
-     * @throws {Error} if there is an error during initialization.
-     */
-    public static fromMnemonicSync(mnemonic: string, options?: FromMnemonicOptions): Wallet;
-    /**
-     * Create a wallet from mnemonic synchronously.
-     *
-     * It is a polymorphic function that accepts mnemonic as first argument,
-     * if path is provided as second argument, it will use the path to derive the wallet.
-     *
-     * @returns {Wallet} a instance of `Wallet`.
-     */
-    public static fromMnemonicSync(mnemonic: string, optionOrPath?: FromMnemonicOptions | string, options?: FromMnemonicOptions): Wallet {
-=======
     public static fromMnemonicSync(mnemonic: string, path?: string, options?: MnemonicImportOptions): Wallet;
     public static fromMnemonicSync(mnemonic: string, options?: MnemonicImportOptions): Wallet;
     public static fromMnemonicSync(mnemonic: string, optionOrPath?: MnemonicImportOptions | string, options?: MnemonicImportOptions): Wallet {
->>>>>>> fda612a7
         try {
             const option = typeof optionOrPath === "object" ? optionOrPath : options;
             mnemonic = bip39.entropyToMnemonic(bip39.mnemonicToEntropy(mnemonic, option?.words), option?.words);
