--- conflicted
+++ resolved
@@ -229,21 +229,12 @@
 
     /**
      * Signs an interaction request.
-<<<<<<< HEAD
      *
      * @param {InteractionRequest} ix - The interaction request to be signed.
      * @param {SigType} sig - The signature type to be used for signing.
      * @returns {Promise<ExecuteIx>} A promise that resolves to an object containing the encoded interaction and its signatures.
      * @throws {Error} Throws an error if the interaction request is invalid, the sender identifier does not match the signer identifier, or if signing the interaction fails.
      *
-=======
-     *
-     * @param {InteractionRequest} ix - The interaction request to be signed.
-     * @param {SigType} sig - The signature type to be used for signing.
-     * @returns {Promise<ExecuteIx>} A promise that resolves to an object containing the encoded interaction and its signatures.
-     * @throws {Error} Throws an error if the interaction request is invalid, the sender identifier does not match the signer identifier, or if signing the interaction fails.
-     *
->>>>>>> 26903612
      * @example
      * import { AssetStandard, HttpProvider, OpType, Wallet } from "js-moi-sdk";
      *
@@ -283,15 +274,6 @@
                 ErrorUtils.throwArgumentError(`Invalid interaction request: ${error.message}`, ErrorCode.INVALID_ARGUMENT, error);
             }
 
-<<<<<<< HEAD
-            const identifier = await this.getIdentifier();
-
-            if (ix.sender.id !== identifier.toHex()) {
-                ErrorUtils.throwError("Sender identifier does not match signer identifier", ErrorCode.INVALID_ARGUMENT);
-            }
-
-=======
->>>>>>> 26903612
             const encoded = interaction(ix);
             const signatures: Signature = {
                 id: ix.sender.id,
