{
  "name": "js-moi-utils",
  "version": "0.6.0",
  "description": "Collection of utility functions used in js-moi-sdk.",
  "main": "./lib.cjs/index.js",
  "module": "./lib.esm/index.js",
  "exports": {
    ".": {
      "import": "./lib.esm/index.js",
      "require": "./lib.cjs/index.js"
    }
  },
  "scripts": {
    "compile": "tsc -b tsconfig.json"
  },
  "homepage": "https://docs.moi.technology/docs/build/packages/js-moi-sdk",
  "repository": {
    "type": "git",
    "url": "git://github.com/sarvalabs/js-moi-sdk.git"
  },
  "bugs": {
    "url": "https://github.com/sarvalabs/js-moi-sdk/issues"
  },
  "keywords": [
    "moichain",
    "moi",
    "utility"
  ],
  "author": "Sarva Labs Inc. & MOI Protocol Developers",
  "license": "Apache-2.0 OR MIT",
  "dependencies": {
    "@noble/hashes": "^1.7.1",
    "bn.js": "^5.2.1",
    "js-moi-constants": "0.6.0",
<<<<<<< HEAD
    "js-moi-identifiers": "^0.6.0"
=======
    "js-moi-identifiers": "^0.6.0",
    "polo-schema": "^1.0.3"
>>>>>>> 81ee6b0a
  },
  "devDependencies": {
    "@types/bn.js": "^5.1.5"
  }
}<|MERGE_RESOLUTION|>--- conflicted
+++ resolved
@@ -32,12 +32,8 @@
     "@noble/hashes": "^1.7.1",
     "bn.js": "^5.2.1",
     "js-moi-constants": "0.6.0",
-<<<<<<< HEAD
-    "js-moi-identifiers": "^0.6.0"
-=======
     "js-moi-identifiers": "^0.6.0",
     "polo-schema": "^1.0.3"
->>>>>>> 81ee6b0a
   },
   "devDependencies": {
     "@types/bn.js": "^5.1.5"
