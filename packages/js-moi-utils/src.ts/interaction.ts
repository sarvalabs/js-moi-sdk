--- conflicted
+++ resolved
@@ -247,10 +247,6 @@
         return createInvalidResult(ix, "fuel_price", "Fuel price is required");
     }
 
-<<<<<<< HEAD
-    // @ts-ignore - The fuel_limit field is not present in the Simulate type.
-=======
->>>>>>> 26903612
     if (type === "moi.Execute" && ix["fuel_limit"] == null) {
         return createInvalidResult(<InteractionRequest>ix, "fuel_limit", "Fuel limit is required");
     }
@@ -259,10 +255,6 @@
         return createInvalidResult(ix, "fuel_price", "Fuel price must be greater than or equal to 0");
     }
 
-<<<<<<< HEAD
-    // @ts-ignore - The fuel_limit field is not present in the Simulate type.
-=======
->>>>>>> 26903612
     if (type === "moi.Execute" && ix["fuel_limit"] < 0) {
         return createInvalidResult(<InteractionRequest>ix, "fuel_limit", "Fuel limit must be greater than or equal to 0");
     }
