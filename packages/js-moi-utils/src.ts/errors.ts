/**
 * Enum representing error codes.
 */
export enum ErrorCode {
    KEY_REVOKED = "ERROR_KEY_REVOKED",
    UNKNOWN_ERROR = "ERROR_UNKNOWN",
    NOT_IMPLEMENTED = "ERROR_NOT_IMPLEMENTED",
    UNSUPPORTED_OPERATION = "ERROR_UNSUPPORTED_OPERATION",
    NETWORK_ERROR = "ERROR_NETWORK",
    SERVER_ERROR = "ERROR_SERVER",
    TIMEOUT = "ERROR_TIMEOUT",
    BUFFER_OVERRUN = "ERROR_BUFFER_OVERRUN",
    NUMERIC_FAULT = "ERROR_NUMERIC_FAULT",
    MISSING_NEW = "ERROR_MISSING_NEW",
    INVALID_ARGUMENT = "ERROR_INVALID_ARGUMENT",
    MISSING_ARGUMENT = "ERROR_MISSING_ARGUMENT",
    UNEXPECTED_ARGUMENT = "ERROR_UNEXPECTED_ARGUMENT",
    NOT_INITIALIZED = "ERROR_NOT_INITIALIZED",
    PROPERTY_NOT_DEFINED = "ERROR_PROPERTY_NOT_DEFINED",
    CALL_EXCEPTION = "ERROR_CALL_EXCEPTION",
    INSUFFICIENT_FUNDS = "ERROR_INSUFFICIENT_FUNDS",
    SEQUENCE_EXPIRED = "ERROR_NONCE_EXPIRED",
    INTERACTION_UNDERPRICED = "ERROR_INTERACTION_UNDERPRICED",
    UNPREDICTABLE_FUEL_LIMIT = "ERROR_UNPREDICTABLE_FUEL_LIMIT",
    ACTION_REJECTED = "ERROR_ACTION_REJECTED",
<<<<<<< HEAD
=======
    ACTION_ABORTED = "ERROR_ACTION_ABORTED",
>>>>>>> 26903612
    INVALID_SIGNATURE = "ERROR_INVALID_SIGNATURE",
    NOT_FOUND = "ERROR_NOT_FOUND",
}

/**
 * Interface representing error parameters.
 */
interface ErrorParams {
    [name: string]: any;
}

/**
 * CustomError class that extends the Error class.
 */
export class CustomError extends Error {
    public code: ErrorCode | string | number;
    public reason: string;
    public params: ErrorParams;

    constructor(message: string, code: ErrorCode | string | number = ErrorCode.UNKNOWN_ERROR, params: ErrorParams = {}) {
        super(message);
        this.code = code;
        this.reason = message;
        this.params = params;
        Object.setPrototypeOf(this, CustomError.prototype);
    }

    /**
     * Overrides the toString() method to provide a string representation of the error.
     *
     * @returns {string} - The string representation of the error.
     */
    public override toString(): string {
        const messageDetails = Object.entries(this.params)
            .map(([key, value]) => `${key}=${serializeValue(value)}`)
            .join(", ");

        const errorMessageStack = messageDetails ? ` (${messageDetails})` : "";

        return `${this.reason}${errorMessageStack}`;
    }
}

/**
 * ErrorUtils class with static helper methods for handling errors.
 */
export class ErrorUtils {
    /**
     * Throws a CustomError with the specified message, error code, and parameters.
     *
     * @param {string} message - The error message.
     * @param {ErrorCode} code - The error code.
     * @param {ErrorParams} params - The parameters of the error.
     * @throws {CustomError} - Throws a CustomError.
     */
    public static throwError(message: string, code?: ErrorCode | string | number, params: ErrorParams = {}): never {
        const error = new CustomError(message, code, params);

        if (Error.captureStackTrace) {
            Error.captureStackTrace(error, ErrorUtils.throwError);
        }

        throw error;
    }

    /**
     * Throws a CustomError with the specified argument-related error message,
     * argument name, and value.
     *
     * @param {string} message - The error message.
     * @param {string} name - The name of the argument.
     * @param {any} value - The value of the argument.
     * @throws {CustomError} - Throws a CustomError.
     */
    public static throwArgumentError(message: string, name: string, value: any): never {
        ErrorUtils.throwError(message, ErrorCode.INVALID_ARGUMENT, {
            argument: name,
            value: serializeValue(value),
        });
    }
}

// helper functions

/**
 * Serializes a value into a string representation.
 * If the value can be successfully converted to a JSON string, it is returned.
 * Otherwise, the value is converted to a string using the `String` function.
 *
 * @param {any} value - The value to serialize.
 * @returns {string} - The serialized string representation of the value.
 */
const serializeValue = (value: any): string => {
    try {
        return JSON.stringify(value);
    } catch (error) {
        return String(value);
    }
};<|MERGE_RESOLUTION|>--- conflicted
+++ resolved
@@ -23,10 +23,7 @@
     INTERACTION_UNDERPRICED = "ERROR_INTERACTION_UNDERPRICED",
     UNPREDICTABLE_FUEL_LIMIT = "ERROR_UNPREDICTABLE_FUEL_LIMIT",
     ACTION_REJECTED = "ERROR_ACTION_REJECTED",
-<<<<<<< HEAD
-=======
     ACTION_ABORTED = "ERROR_ACTION_ABORTED",
->>>>>>> 26903612
     INVALID_SIGNATURE = "ERROR_INVALID_SIGNATURE",
     NOT_FOUND = "ERROR_NOT_FOUND",
 }
