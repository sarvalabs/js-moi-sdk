import { blake2b } from "@noble/hashes/blake2b";
import BN from "bn.js";
import { ErrorUtils } from "./errors";
/**
 * Ensures that a given string has the '0x' prefix.
 * If the string already has the prefix, it is returned as is.
 * Otherwise, the prefix is added to the string.
 *
 * @param {string} hex - The input string.
 * @returns {Hex} The string with the '0x' prefix.
 */
export const ensureHexPrefix = (hex) => {
    if (typeof hex !== "string") {
        throw new TypeError("Input must be a string");
    }
    return (hex.startsWith("0x") ? hex : `0x${hex}`);
};
/**
 * Converts a number, bigint, or BN instance to a hexadecimal string representation.
 * If the input value is not already a BN instance, it is converted to one.
 * Throws an error if the input value is a negative number.
 *
 * @param {NumberLike} value - The value to convert to a hexadecimal string.
 * @returns {string} - The hexadecimal string representation of the value.
 * @throws {Error} If the input value is a negative number.
 */
export const numToHex = (value) => {
    if (!BN.isBN(value)) {
        value = new BN(value);
    }
    if (value.lt(new BN(0))) {
        throw new Error("Input must be a positive BN value");
    }
    const bigNum = new BN(value.toString()); // Convert bigint to bn.js BN instance
    return ensureHexPrefix(bigNum.toString("hex"));
};
/**
 * @deprecated Use `numToHex` instead.
 *
 * Converts a number, bigint, or BN instance to a quantity string representation.
 * The quantity string is prefixed with "0x" and is obtained by calling `numToHex` function.
 *
 * @param {NumberLike} value - The value to convert to a quantity string.
 * @returns {Hex} - The quantity string representation of the value.
 * @throws {Error} If an error occurs during the conversion.
 */
export const toQuantity = (value) => numToHex(value);
/**
 * @deprecated Use `bytesToHex` instead.
 *
 * Converts a Uint8Array to a hexadecimal string representation.
 *
 * @param {Uint8Array} data - The Uint8Array to encode as a hexadecimal string.
 * @returns {Hex} The hexadecimal string representation of the Uint8Array.
 */
export const encodeToString = (data) => {
    return bytesToHex(data);
};
/**
 * Converts a hexadecimal string to a Uint8Array.
 *
 * @param {string} str - The hexadecimal string to convert to a Uint8Array.
 * @returns {Uint8Array} - The Uint8Array representation of the hexadecimal string.
 * @throws {Error} If the input string is not a valid hexadecimal string.
 */
export const hexToBytes = (str) => {
    const hex = str.replace(/^0x/, "").trim();
    if (hex.length % 2 !== 0) {
        throw new Error("Invalid hex string");
    }
    const bytes = new Uint8Array(hex.length / 2);
    for (let i = 0; i < hex.length; i += 2) {
        bytes[i / 2] = parseInt(hex.substr(i, 2), 16);
    }
    return bytes;
};
/**
 * Converts a hexadecimal string to a bigint or number.
 * If the resulting value is too large to fit in a number, it is returned as a BigInt.
 * Otherwise, it is returned as a number.
 *
 * @param {string} hex - The hexadecimal string to convert.
 * @returns {bigint | number} The resulting value as a bigint or number.
 */
export const hexToBN = (hex) => {
    let value;
    hex = hex.trim();
    // Check if the hex string starts with "0x"
    if (hex.startsWith("0x")) {
        // If it does, create a BN instance from the hex string without the "0x" prefix
        hex = hex.slice(2);
    }
    value = new BN(hex, 16);
    // Check if the number is too large to fit in a number
    if (value.bitLength() > 53) {
        // If so, return it as a BigInt
        return BigInt(`0x${value.toString(16)}`);
    }
    // Otherwise, return it as a number
    return value.toNumber();
};
/**
 * Converts a Uint8Array to a hexadecimal string representation.
 *
 * @param {Uint8Array} data - The Uint8Array to convert to a hexadecimal string.
 * @returns {string} The hexadecimal string representation of the Uint8Array.
 */
export const bytesToHex = (data) => {
    let hex = "0x";
    for (let i = 0; i < data.length; i++) {
        hex += data[i].toString(16).padStart(2, "0");
    }
    return hex;
};
/**
 * Checks if a given value is a hexadecimal string.
 * Optionally, the length of the hexadecimal string can be specified.
 *
 * @param {string} value - The string needs to be checked.
 * @param {number} byteLength - The number of bytes the hexadecimal string should have.
 * @returns {boolean} True if the value is a hexadecimal string, false otherwise.
 */
export const isHex = (value, byteLength) => {
    if (typeof value !== "string" || value === "0x") {
        return false;
    }
    let rgx = /^0x[0-9a-fA-F]*$/;
    if (byteLength != null) {
        if (byteLength <= 0) {
            ErrorUtils.throwArgumentError("Invalid length, must be a non zero positive number", "length", byteLength);
        }
        rgx = new RegExp(`^0x[0-9a-fA-F]{${byteLength * 2}}$`);
    }
    return rgx.test(value);
};
/**
 * Removes the '0x' prefix from a hexadecimal string if present.
 *
 * @param {string} data - The input string.
 * @returns {string} The trimmed hexadecimal string.
 */
export const trimHexPrefix = (data) => {
    return isHex(data) ? data.slice(2) : data;
};
/**
<<<<<<< HEAD
 * Checks if a given value is an address.
 *
 * @param {unknown} value - The value to check.
 * @returns {boolean} True if the value is an address, false otherwise.

/**
=======
>>>>>>> fda612a7
 * Converts a hexadecimal string to a hash using the BLAKE2b cryptographic hash function.
 *
 * @param hex - The hexadecimal string to be hashed.
 * @returns The resulting hash as a hexadecimal string.
 */
export const hexToHash = (hex) => {
    const hash = blake2b(hex, { dkLen: 32 });
    return bytesToHex(hash);
};
/**
 * Checks if the given Uint8Array consists entirely of null bytes (0x00).
 *
 * @param bytes - The Uint8Array to check.
 * @returns `true` if all bytes are null (0x00), otherwise `false`.
 */
export const isNullBytes = (bytes) => {
    return bytes.every((byte) => byte === 0);
};
//# sourceMappingURL=hex.js.map<|MERGE_RESOLUTION|>--- conflicted
+++ resolved
@@ -143,15 +143,6 @@
     return isHex(data) ? data.slice(2) : data;
 };
 /**
-<<<<<<< HEAD
- * Checks if a given value is an address.
- *
- * @param {unknown} value - The value to check.
- * @returns {boolean} True if the value is an address, false otherwise.
-
-/**
-=======
->>>>>>> fda612a7
  * Converts a hexadecimal string to a hash using the BLAKE2b cryptographic hash function.
  *
  * @param hex - The hexadecimal string to be hashed.
