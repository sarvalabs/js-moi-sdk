--- conflicted
+++ resolved
@@ -96,7 +96,6 @@
  * @param {string} mnemonic - The mnemonic phrase.
  * @param {string} [password] - The optional password.
  * @returns {Uint8Array} The generated seed.
-<<<<<<< HEAD
  *
  * @example
  * import { mnemonicToSeedSync } from "js-moi-sdk";
@@ -107,8 +106,6 @@
  * console.log(seed);
  *
  * >> Uint8Array(64) [ 0, 1, 2, ... ]
-=======
->>>>>>> 84937857
  */
 export const mnemonicToSeedSync = (mnemonic: string, password?: string): Uint8Array => {
     const res = pbkdf2(sha512, encodeText(normalize(mnemonic)), salt(normalize(password)), {
@@ -256,17 +253,9 @@
         return wordlist![index];
     });
 
-<<<<<<< HEAD
-    return (
-            wordlist![0] === "\u3042\u3044\u3053\u304f\u3057\u3093" // Japanese wordlist
-        ) ?
-            words.join("\u3000")
-        :   words.join(" ");
-=======
     return wordlist![0] === "\u3042\u3044\u3053\u304f\u3057\u3093" // Japanese wordlist
         ? words.join("\u3000")
         : words.join(" ");
->>>>>>> 84937857
 };
 
 /**
