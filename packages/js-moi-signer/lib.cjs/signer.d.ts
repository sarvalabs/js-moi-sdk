--- conflicted
+++ resolved
@@ -69,12 +69,6 @@
     private fuelPrice;
     constructor(provider?: Provider, signingAlgorithms?: SigningAlgorithms);
     /**
-<<<<<<< HEAD
-     * Returns the key ID of the signer.
-     *
-     * @returns {Promise<number>} A promise that resolves to the key ID of the signer.
-     */
-=======
      * Sets the fuel price for the signer.
      *
      * @param {number} fuelPrice - The fuel price to set.
@@ -82,7 +76,11 @@
      * @throws {Error} if the fuel price is less than 1.
      */
     setFuelPrice(fuelPrice: number): void;
->>>>>>> 4d6a5888
+    /**
+     * Returns the key ID of the signer.
+     *
+     * @returns {Promise<number>} A promise that resolves to the key ID of the signer.
+     */
     abstract getKeyId(): Promise<number>;
     /**
      * Returns the identifier of the signer.
