--- conflicted
+++ resolved
@@ -7,7 +7,7 @@
 const js_moi_utils_1 = require("js-moi-utils");
 const ecdsa_1 = __importDefault(require("./ecdsa"));
 const signature_1 = __importDefault(require("./signature"));
-<<<<<<< HEAD
+const DEFAULT_FUEL_PRICE = 1;
 /**
  * This is an abstract class that provides the base functionality for
  * signing and verifying messages and interactions. It also provides the ability to
@@ -59,9 +59,6 @@
  *      :returns: A promise that resolves to the signed interaction request.
  *
  */
-=======
-const DEFAULT_FUEL_PRICE = 1;
->>>>>>> 4d6a5888
 class Signer {
     provider;
     /**
@@ -77,12 +74,6 @@
         };
     }
     /**
-<<<<<<< HEAD
-     * Connects the signer to a provider.
-     *
-     * @param {Provider} provider - The provider to connect to.
-     */
-=======
      * Sets the fuel price for the signer.
      *
      * @param {number} fuelPrice - The fuel price to set.
@@ -95,7 +86,11 @@
         }
         this.fuelPrice = fuelPrice;
     }
->>>>>>> 4d6a5888
+    /**
+     * Connects the signer to a provider.
+     *
+     * @param {Provider} provider - The provider to connect to.
+     */
     connect(provider) {
         this.provider = provider;
     }
