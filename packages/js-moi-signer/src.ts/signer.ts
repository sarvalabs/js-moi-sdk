import type { Identifier } from "js-moi-identifiers";
import { ExecuteIx, InteractionResponse, Provider, SimulateOption, type SimulateInteractionRequest } from "js-moi-providers";
import { ErrorCode, ErrorUtils, hexToBytes, isHex, validateIxRequest, type AnyIxOperation, type Hex, type InteractionRequest, type Sender, type Simulate } from "js-moi-utils";
import type { SigningAlgorithms, SigType } from "../types";
import ECDSA_S256 from "./ecdsa";
import Signature from "./signature";

export type SignerIx<T extends InteractionRequest | SimulateInteractionRequest> = Omit<T, "sender" | "fuel_price" | "fuel_limit"> & {
    sender?: Partial<Omit<Sender, "address">>;
    fuel_price?: InteractionRequest["fuel_price"];
} & (T extends InteractionRequest ? { fuel_limit?: InteractionRequest["fuel_limit"] } : {});

<<<<<<< HEAD
/**
 * This is an abstract class that provides the base functionality for
 * signing and verifying messages and interactions. It also provides the ability to
 * create and execute interactions.
 *
 * Inheriting classes must implement the abstract methods ``getKeyId``, ``getIdentifier``,
 * ``sign``, and ``signInteraction``.
 *
 * .. js:method:: getKeyId
 *
 *      Retrieves the key ID of the participant.
 *
 *      `This is an abstract method that must be implemented by the inheriting class.`
 *
 *      :returns: A promise that resolves to the key ID of the participant.
 *
 * .. js:method:: getIdentifier
 *
 *      Retrieves the identifier of the participant.
 *
 *      `This is an abstract method that must be implemented by the inheriting class.`
 *
 *      :returns: A promise that resolves to the identifier of the signer.
 *
 * .. js:method:: sign
 *
 *      Signs a message using the provided signature type.
 *
 *      `This is an abstract method that must be implemented by the inheriting class.`
 *
 *      :param message: The message to sign.
 *      :type message: Hex | Uint8Array
 *      :param sig: The signature type to use.
 *      :type sig: SigType
 *
 *      :returns: A promise that resolves to the hex-encoded signed message.
 *
 * .. js:method:: signInteraction
 *
 *      Signs an interaction request using the provided signature type.
 *
 *      `This is an abstract method that must be implemented by the inheriting class.`
 *
 *      :param ix: The interaction request to sign.
 *      :type ix: InteractionRequest
 *      :param sig: The signature type to use.
 *      :type sig: SigType
 *
 *      :returns: A promise that resolves to the signed interaction request.
 *
 */
=======
const DEFAULT_FUEL_PRICE = 1;

>>>>>>> 4d6a5888
export abstract class Signer {
    private provider?: Provider;

    /**
     * The signing algorithms that the signer supports.
     * By default, the signer supports the `ecdsa_secp256k1` algorithm.
     */
    public signingAlgorithms: SigningAlgorithms;

    private fuelPrice = DEFAULT_FUEL_PRICE;

    constructor(provider?: Provider, signingAlgorithms?: SigningAlgorithms) {
        this.provider = provider;

        this.signingAlgorithms = signingAlgorithms ?? {
            ecdsa_secp256k1: new ECDSA_S256(),
        };
    }

    /**
<<<<<<< HEAD
     * Returns the key ID of the signer.
     *
     * @returns {Promise<number>} A promise that resolves to the key ID of the signer.
     */
=======
     * Sets the fuel price for the signer.
     *
     * @param {number} fuelPrice - The fuel price to set.
     * @returns {void}
     * @throws {Error} if the fuel price is less than 1.
     */
    public setFuelPrice(fuelPrice: number): void {
        if (fuelPrice < 1) {
            ErrorUtils.throwError("Fuel price must be greater than or equal to 1", ErrorCode.INVALID_ARGUMENT, { fuelPrice });
        }

        this.fuelPrice = fuelPrice;
    }

>>>>>>> 4d6a5888
    public abstract getKeyId(): Promise<number>;

    /**
     * Returns the identifier of the signer.
     *
     * @returns {Promise<Identifier>} A promise that resolves to the identifier of the signer.
     */
    public abstract getIdentifier(): Promise<Identifier>;

    /**
     * Signs a message using the provided signature type.
     *
     * @param {Hex|Uint8Array} message - The message to sign.
     * @param {SigType} sig - The signature type to use.
     *
     * @returns {Promise<Hex>} A promise that resolves to the signed message.
     */
    public abstract sign(message: Hex | Uint8Array, sig: SigType): Promise<Hex>;

    /**
     * Signs an interaction request using the provided signature type.
     *
     * @param {InteractionRequest} ix - The interaction request to sign.
     * @param {SigType} sig - The signature type to use.
     *
     * @returns {Promise<ExecuteIx>} A promise that resolves to the signed interaction request.
     */
    public abstract signInteraction(ix: InteractionRequest, sig: SigType): Promise<ExecuteIx>;

    /**
     * Connects the signer to a provider.
     *
     * @param {Provider} provider - The provider to connect to.
     */
    public connect(provider: Provider): void {
        this.provider = provider;
    }

    /**
     * Returns the provider that the signer is connected to.
     *
     * @returns {Provider} The provider that the signer is connected to.
     *
     * @throws {Error} if the provider is not initialized.
     */
    public getProvider(): Provider {
        if (this.provider) {
            return this.provider;
        }

        ErrorUtils.throwError("Provider is not initialized!", ErrorCode.NOT_INITIALIZED);
    }

    private async getLatestSequence() {
        const [participant, index] = await Promise.all([this.getIdentifier(), this.getKeyId()]);
        const { sequence } = await this.getProvider().getAccountKey(participant, index);
        return sequence;
    }

    private async createIxRequestSender(sender?: Partial<Omit<Sender, "address">>): Promise<Sender> {
        if (sender == null) {
            const [participant, index, sequenceId] = await Promise.all([this.getIdentifier(), this.getKeyId(), this.getLatestSequence()]);

            return { address: participant.toHex(), key_id: index, sequence_id: sequenceId };
        }

        return {
            address: (await this.getIdentifier()).toHex(),
            key_id: sender.key_id ?? (await this.getKeyId()),
            sequence_id: sender.sequence_id ?? (await this.getLatestSequence()),
        };
    }

    private async createSimulateIxRequest(arg: SignerIx<SimulateInteractionRequest> | AnyIxOperation | AnyIxOperation[]): Promise<SimulateInteractionRequest> {
        // request was array of operations
        if (Array.isArray(arg)) {
            return {
                sender: await this.createIxRequestSender(),
                fuel_price: this.fuelPrice,
                operations: arg,
            };
        }

        // request was single operation
        if (typeof arg === "object" && "type" in arg && "payload" in arg) {
            return {
                sender: await this.createIxRequestSender(),
                fuel_price: this.fuelPrice,
                operations: [arg],
            };
        }

        // request was simulate interaction request without `sender` and `fuel_price`
        return {
            ...arg,
            sender: await this.createIxRequestSender(arg.sender),
            fuel_price: arg.fuel_price ?? this.fuelPrice,
        };
    }

<<<<<<< HEAD
    /**
     * Creates an interaction request for either `moi.Simulate`
     *
     * @param {string} type - The type of interaction request to create.
     * @param {SignerIx<InteractionRequest> | AnyIxOperation[] | AnyIxOperation} args - The arguments to create the interaction request.
     *
     * @returns {Promise<SimulateInteractionRequest>} A promise that resolves to the created interaction request.
     */
    public async createIxRequest(type: "moi.Simulate", args: SignerIx<SimulateInteractionRequest> | AnyIxOperation[] | AnyIxOperation): Promise<SimulateInteractionRequest>;
    /**
     * Creates an interaction request for either `moi.Execute`
     *
     * @param {string} type - The type of interaction request to create.
     * @param {SignerIx<InteractionRequest> | AnyIxOperation[] | AnyIxOperation} args - The arguments to create the interaction request.
     *
     * @returns {Promise<InteractionRequest>} A promise that resolves to the created interaction request.
     */
    public async createIxRequest(type: "moi.Execute", args: SignerIx<InteractionRequest> | AnyIxOperation[] | AnyIxOperation): Promise<InteractionRequest>;
    /**
     * Creates an interaction request for either `moi.Simulate` or `moi.Execute`
     *
     * @param {string} type - The type of interaction request to create.
     * @param {SignerIx<InteractionRequest | SimulateInteractionRequest> | AnyIxOperation[] | AnyIxOperation} args - The arguments to create the interaction request.
     *
     * @returns {Promise<SimulateInteractionRequest | InteractionRequest>} A promise that resolves to the created interaction request.
     */
=======
    public async createIxRequest(type: "moi.Simulate", args: SignerIx<SimulateInteractionRequest> | AnyIxOperation[] | AnyIxOperation): Promise<SimulateInteractionRequest>;
    public async createIxRequest(type: "moi.Execute", args: SignerIx<InteractionRequest> | AnyIxOperation[] | AnyIxOperation): Promise<InteractionRequest>;
>>>>>>> 4d6a5888
    public async createIxRequest(
        type: "moi.Simulate" | "moi.Execute",
        args: SignerIx<InteractionRequest | SimulateInteractionRequest> | AnyIxOperation[] | AnyIxOperation
    ): Promise<SimulateInteractionRequest | InteractionRequest> {
        const simulateIxRequest = await this.createSimulateIxRequest(args);

        if (type === "moi.Simulate") {
            return simulateIxRequest;
        }

        if (typeof args === "object" && "fuel_limit" in args && typeof args.fuel_limit === "number") {
            return { ...simulateIxRequest, fuel_limit: args.fuel_limit };
        }

        const simulation = await this.simulate(simulateIxRequest);
        const executeIxRequest = {
            ...simulateIxRequest,
            fuel_limit: simulation.effort,
        };

        const err = validateIxRequest("moi.Execute", executeIxRequest);

        if (err != null) {
            ErrorUtils.throwError(`Invalid interaction request: ${err.message}`, ErrorCode.INVALID_ARGUMENT, { ...err });
        }

        return executeIxRequest;
    }

    /**
     * Simulates an operation
     *
     * @param {AnyIxOperation} operation - The operation to simulate.
     * @param {SimulateOption} options - The options to use for simulation.
     *
     * @returns {Promise<Simulate>} A promise that resolves to the simulation result.
     */
    public async simulate(operation: AnyIxOperation, options?: SimulateOption): Promise<Simulate>;
    /**
     * Simulates multiple operations
     *
     * @param {AnyIxOperation[]} operations - The operations to simulate.
     * @param {SimulateOption} options - The options to use for simulation.
     *
     * @returns {Promise<Simulate>} A promise that resolves to the simulation result.
     */
    public async simulate(operations: AnyIxOperation[], options?: SimulateOption): Promise<Simulate>;
    /**
     * Simulates an interaction request
     *
     * @param {SignerIx<SimulateInteractionRequest>} ix - The interaction request to simulate.
     * @param {SimulateOption} option - The options to use for simulation.
     *
     * @returns {Promise<Simulate>} A promise that resolves to the simulation result.
     */
    public async simulate(ix: SignerIx<SimulateInteractionRequest>, option?: SimulateOption): Promise<Simulate>;
    /**
     * It a polymorphic function that can simulate an operation, multiple operations, or an interaction request.
     *
     * @param {AnyIxOperation | AnyIxOperation[] | SignerIx<SimulateInteractionRequest>} arg - The operation, multiple operations, or interaction request to simulate.
     * @param {SimulateOption} option - The options to use for simulation.
     *
     * @returns {Promise<Simulate>} A promise that resolves to the simulation result.
     *
     * @example
     * import { AssetStandard, HttpProvider, OpType, Wallet } from "js-moi-sdk";
     *
     * const host = "https://voyage-rpc.moi.technology/babylon/";
     * const provider = new HttpProvider(host);
     * const wallet = await Wallet.createRandom(provider);
     * const operation = {
     *     type: OpType.AssetCreate,
     *     payload: {
     *         standard: AssetStandard.MAS0,
     *         supply: 1000000,
     *         symbol: "DUMMY",
     *     },
     * };
     *
     * const simulation = await wallet.simulate(operation);
     */
    public async simulate(arg: SignerIx<SimulateInteractionRequest> | AnyIxOperation[] | AnyIxOperation, option?: SimulateOption): Promise<Simulate> {
        const request = await this.createIxRequest("moi.Simulate", arg);

        return await this.getProvider().simulate(request, option);
    }

    /**
     * Executes an operation.
     *
     * @param {AnyIxOperation} operation - The operation to execute
     *
     * @returns {Promise<InteractionResponse>} A promise that resolves to the interaction response.
     */
    public async execute(operation: AnyIxOperation): Promise<InteractionResponse>;
    /**
     * Executes multiple operations.
     *
     * @param {AnyIxOperation[]} operations - The operations to execute.
     *
     * @returns {Promise<InteractionResponse>} A promise that resolves to the interaction response.
     */
    public async execute(operations: AnyIxOperation[]): Promise<InteractionResponse>;
    /**
     * Executes an interaction request.
     *
     * @param {SignerIx<InteractionRequest>} ix - The interaction request to execute.
     *
     * @returns {Promise<InteractionResponse>} A promise that resolves to the interaction response.
     */
    public async execute(ix: SignerIx<InteractionRequest>): Promise<InteractionResponse>;
    /**
     * Executes an signed interaction request.
     *
     * @param {ExecuteIx} arg - The signed interaction request to execute.
     *
     * @returns {Promise<InteractionResponse>} A promise that resolves to the interaction response.
     */
    public async execute(request: ExecuteIx): Promise<InteractionResponse>;
    /**
     * Executes an operation, multiple operations, or an interaction request.
     *
     * @param {AnyIxOperation | AnyIxOperation[] | SignerIx<InteractionRequest> | ExecuteIx} arg - The operation, multiple operations, interaction request, or already signed request to execute.
     *
     * @returns {Promise<InteractionResponse>} A promise that resolves to the interaction response.
     *
     * @throws {Error} if the sequence number is outdated or the interaction request is invalid.
     *
     * @example
     * import { AssetStandard, HttpProvider, OpType, Wallet } from "js-moi-sdk";
     *
     * const host = "https://voyage-rpc.moi.technology/babylon/";
     * const provider = new HttpProvider(host);
     * const wallet = await Wallet.createRandom(provider);
     * const operation = {
     *     type: OpType.AssetCreate,
     *     payload: {
     *         standard: AssetStandard.MAS0,
     *         supply: 1000000,
     *         symbol: "DUMMY",
     *     },
     * };
     *
     * const ix = await wallet.execute(operation);
     * console.log(ix.hash);
     *
     * >> "0xfe1...19"
     */
    public async execute(arg: SignerIx<InteractionRequest> | AnyIxOperation | AnyIxOperation[] | ExecuteIx): Promise<InteractionResponse> {
        const { ecdsa_secp256k1: algorithm } = this.signingAlgorithms;

        // checking argument is an already signed request
        if (typeof arg === "object" && "interaction" in arg && "signatures" in arg) {
            if (!isHex(arg.interaction)) {
                ErrorUtils.throwError("Invalid interaction provided. Not a valid hex.", ErrorCode.INVALID_ARGUMENT, {
                    interaction: arg.interaction,
                });
            }

            if (!Array.isArray(arg.signatures)) {
                ErrorUtils.throwError("Invalid signatures provided. Not an array.", ErrorCode.INVALID_ARGUMENT, {
                    signatures: arg.signatures,
                });
            }

            return await this.getProvider().execute(arg);
        }

        const request = await this.createIxRequest("moi.Execute", arg);

        if (request.sender.sequence_id < (await this.getLatestSequence())) {
            ErrorUtils.throwError("Sequence number is outdated", ErrorCode.SEQUENCE_EXPIRED);
        }

        const error = validateIxRequest("moi.Execute", request);

        if (error != null) {
            ErrorUtils.throwError(`Invalid interaction request: ${error.message}`, ErrorCode.INVALID_ARGUMENT, error);
        }

        const signedRequest = await this.signInteraction(request, algorithm);

        return await this.getProvider().execute(signedRequest);
    }

    /**
     * Verifies the authenticity of a signature by performing signature verification
     * using the provided parameters.
     *
     * @param {Uint8Array} message - The message that was signed.
     * @param {string|Uint8Array} signature - The signature to verify, as a string or Buffer.
     * @param {string|Uint8Array} publicKey - The public key used for verification, as a string or Buffer.
     * @returns {boolean} A boolean indicating whether the signature is valid or not.
     * @throws {Error} if the signature is invalid or the signature byte is not recognized.
     */
    public verify(message: Uint8Array, signature: string | Uint8Array, publicKey: string | Uint8Array): boolean {
        let verificationKey: Uint8Array;

        if (typeof publicKey === "string") {
            verificationKey = hexToBytes(publicKey as string);
        } else {
            verificationKey = publicKey as Uint8Array;
        }

        if (verificationKey.length === 33) {
            verificationKey = verificationKey.slice(1);
        }

        const sig = new Signature();
        sig.unmarshall(signature);

        switch (sig.getSigByte()) {
            case 1: {
                const _sig = this.signingAlgorithms["ecdsa_secp256k1"];

                return _sig.verify(message, sig, verificationKey);
            }
            default: {
                ErrorUtils.throwError("Invalid signature provided. Unable to verify the signature.", ErrorCode.INVALID_SIGNATURE);
            }
        }
    }
}<|MERGE_RESOLUTION|>--- conflicted
+++ resolved
@@ -10,7 +10,8 @@
     fuel_price?: InteractionRequest["fuel_price"];
 } & (T extends InteractionRequest ? { fuel_limit?: InteractionRequest["fuel_limit"] } : {});
 
-<<<<<<< HEAD
+const DEFAULT_FUEL_PRICE = 1;
+
 /**
  * This is an abstract class that provides the base functionality for
  * signing and verifying messages and interactions. It also provides the ability to
@@ -62,10 +63,6 @@
  *      :returns: A promise that resolves to the signed interaction request.
  *
  */
-=======
-const DEFAULT_FUEL_PRICE = 1;
-
->>>>>>> 4d6a5888
 export abstract class Signer {
     private provider?: Provider;
 
@@ -86,12 +83,6 @@
     }
 
     /**
-<<<<<<< HEAD
-     * Returns the key ID of the signer.
-     *
-     * @returns {Promise<number>} A promise that resolves to the key ID of the signer.
-     */
-=======
      * Sets the fuel price for the signer.
      *
      * @param {number} fuelPrice - The fuel price to set.
@@ -106,7 +97,11 @@
         this.fuelPrice = fuelPrice;
     }
 
->>>>>>> 4d6a5888
+    /**
+     * Returns the key ID of the signer.
+     *
+     * @returns {Promise<number>} A promise that resolves to the key ID of the signer.
+     */
     public abstract getKeyId(): Promise<number>;
 
     /**
@@ -207,7 +202,6 @@
         };
     }
 
-<<<<<<< HEAD
     /**
      * Creates an interaction request for either `moi.Simulate`
      *
@@ -234,10 +228,6 @@
      *
      * @returns {Promise<SimulateInteractionRequest | InteractionRequest>} A promise that resolves to the created interaction request.
      */
-=======
-    public async createIxRequest(type: "moi.Simulate", args: SignerIx<SimulateInteractionRequest> | AnyIxOperation[] | AnyIxOperation): Promise<SimulateInteractionRequest>;
-    public async createIxRequest(type: "moi.Execute", args: SignerIx<InteractionRequest> | AnyIxOperation[] | AnyIxOperation): Promise<InteractionRequest>;
->>>>>>> 4d6a5888
     public async createIxRequest(
         type: "moi.Simulate" | "moi.Execute",
         args: SignerIx<InteractionRequest | SimulateInteractionRequest> | AnyIxOperation[] | AnyIxOperation
