import type { Identifier } from "js-moi-identifiers";
import { ExecuteIx, InteractionResponse, Provider, SimulateOption, type SimulateInteractionRequest } from "js-moi-providers";
import { ErrorCode, ErrorUtils, hexToBytes, isHex, validateIxRequest, type AnyIxOperation, type Hex, type InteractionRequest, type Sender, type Simulate } from "js-moi-utils";
import type { SigningAlgorithms, SigType } from "../types";
import ECDSA_S256 from "./ecdsa";
import Signature from "./signature";

export type SignerIx<T extends InteractionRequest | SimulateInteractionRequest> = Omit<T, "sender" | "fuel_price" | "fuel_limit"> & {
    sender?: Partial<Omit<Sender, "id">>;
    fuel_price?: InteractionRequest["fuel_price"];
} & (T extends InteractionRequest ? { fuel_limit?: InteractionRequest["fuel_limit"] } : {});

const DEFAULT_FUEL_PRICE = 1;

/**
 * This is an abstract class that provides the base functionality for
 * signing and verifying messages and interactions. It also provides the ability to
 * create and execute interactions.
 *
 * Inheriting classes must implement the abstract methods ``getKeyId``, ``getIdentifier``,
 * ``sign``, and ``signInteraction``.
 *
 * .. js:method:: getKeyId
 *
 *      Retrieves the key ID of the participant.
 *
 *      `This is an abstract method that must be implemented by the inheriting class.`
 *
 *      :returns: A promise that resolves to the key ID of the participant.
 *
 * .. js:method:: getIdentifier
 *
 *      Retrieves the identifier of the participant.
 *
 *      `This is an abstract method that must be implemented by the inheriting class.`
 *
 *      :returns: A promise that resolves to the identifier of the signer.
 *
 * .. js:method:: sign
 *
 *      Signs a message using the provided signature type.
 *
 *      `This is an abstract method that must be implemented by the inheriting class.`
 *
 *      :param message: The message to sign.
 *      :type message: Hex | Uint8Array
 *      :param sig: The signature type to use.
 *      :type sig: SigType
 *
 *      :returns: A promise that resolves to the hex-encoded signed message.
 *
 * .. js:method:: signInteraction
 *
 *      Signs an interaction request using the provided signature type.
 *
 *      `This is an abstract method that must be implemented by the inheriting class.`
 *
 *      :param ix: The interaction request to sign.
 *      :type ix: InteractionRequest
 *      :param sig: The signature type to use.
 *      :type sig: SigType
 *
 *      :returns: A promise that resolves to the signed interaction request.
 *
 */
export abstract class Signer {
    private provider?: Provider;

    /**
     * The signing algorithms that the signer supports.
     * By default, the signer supports the `ecdsa_secp256k1` algorithm.
     */
    public signingAlgorithms: SigningAlgorithms;

    constructor(provider?: Provider, signingAlgorithms?: SigningAlgorithms) {
        this.provider = provider;

        this.signingAlgorithms = signingAlgorithms ?? {
            ecdsa_secp256k1: new ECDSA_S256(),
        };
    }

<<<<<<< HEAD
    /**
     * Sets the fuel price for the signer.
     *
     * @param {number} fuelPrice - The fuel price to set.
     * @returns {void}
     * @throws {Error} if the fuel price is less than 1.
     */
    public setFuelPrice(fuelPrice: number): void {
        if (fuelPrice < 1) {
            ErrorUtils.throwError("Fuel price must be greater than or equal to 1", ErrorCode.INVALID_ARGUMENT, { fuelPrice });
        }

        this.fuelPrice = fuelPrice;
    }

    /**
     * Returns the key ID of the signer.
     *
     * @returns {Promise<number>} A promise that resolves to the key ID of the signer.
     */
=======
>>>>>>> fda612a7
    public abstract getKeyId(): Promise<number>;

    /**
     * Returns the identifier of the signer.
     *
     * @returns {Promise<Identifier>} A promise that resolves to the identifier of the signer.
     */
    public abstract getIdentifier(): Promise<Identifier>;

    /**
     * Signs a message using the provided signature type.
     *
     * @param {Hex|Uint8Array} message - The message to sign.
     * @param {SigType} sig - The signature type to use.
     *
     * @returns {Promise<Hex>} A promise that resolves to the signed message.
     */
    public abstract sign(message: Hex | Uint8Array, sig: SigType): Promise<Hex>;

    /**
     * Signs an interaction request using the provided signature type.
     *
     * @param {InteractionRequest} ix - The interaction request to sign.
     * @param {SigType} sig - The signature type to use.
     *
     * @returns {Promise<ExecuteIx>} A promise that resolves to the signed interaction request.
     */
    public abstract signInteraction(ix: InteractionRequest, sig: SigType): Promise<ExecuteIx>;

    /**
     * Connects the signer to a provider.
     *
     * @param {Provider} provider - The provider to connect to.
     */
    public connect(provider: Provider): void {
        this.provider = provider;
    }

    /**
     * Returns the provider that the signer is connected to.
     *
     * @returns {Provider} The provider that the signer is connected to.
     *
     * @throws {Error} if the provider is not initialized.
     */
    public getProvider(): Provider {
        if (this.provider) {
            return this.provider;
        }

        ErrorUtils.throwError("Provider is not initialized!", ErrorCode.NOT_INITIALIZED);
    }

    private async getLatestSequence() {
        const [participant, index] = await Promise.all([this.getIdentifier(), this.getKeyId()]);
        const { sequence } = await this.getProvider().getAccountKey(participant, index);
        return sequence;
    }

    private async createIxRequestSender(sender?: Partial<Omit<Sender, "id">>): Promise<Sender> {
        if (sender == null) {
            const [participant, index, sequenceId] = await Promise.all([this.getIdentifier(), this.getKeyId(), this.getLatestSequence()]);

            return { id: participant.toHex(), key_id: index, sequence: sequenceId };
        }

        return {
            id: (await this.getIdentifier()).toHex(),
            key_id: sender.key_id ?? (await this.getKeyId()),
            sequence: sender.sequence ?? (await this.getLatestSequence()),
        };
    }

    private async createSimulateIxRequest(arg: SignerIx<SimulateInteractionRequest> | AnyIxOperation | AnyIxOperation[]): Promise<SimulateInteractionRequest> {
        // request was array of operations
        if (Array.isArray(arg)) {
            return {
                sender: await this.createIxRequestSender(),
                fuel_price: DEFAULT_FUEL_PRICE,
                operations: arg,
            };
        }

        // request was single operation
        if (typeof arg === "object" && "type" in arg && "payload" in arg) {
            return {
                sender: await this.createIxRequestSender(),
                fuel_price: DEFAULT_FUEL_PRICE,
                operations: [arg],
            };
        }

        // request was simulate interaction request without `sender` and `fuel_price`
        return {
            ...arg,
            sender: await this.createIxRequestSender(arg.sender),
            fuel_price: arg.fuel_price ?? DEFAULT_FUEL_PRICE,
        };
    }

    /**
     * Creates an interaction request for either `moi.Simulate`
     *
     * @param {string} type - The type of interaction request to create.
     * @param {SignerIx<InteractionRequest> | AnyIxOperation[] | AnyIxOperation} args - The arguments to create the interaction request.
     *
     * @returns {Promise<SimulateInteractionRequest>} A promise that resolves to the created interaction request.
     */
    public async createIxRequest(type: "moi.Simulate", args: SignerIx<SimulateInteractionRequest> | AnyIxOperation[] | AnyIxOperation): Promise<SimulateInteractionRequest>;
    /**
     * Creates an interaction request for either `moi.Execute`
     *
     * @param {string} type - The type of interaction request to create.
     * @param {SignerIx<InteractionRequest> | AnyIxOperation[] | AnyIxOperation} args - The arguments to create the interaction request.
     *
     * @returns {Promise<InteractionRequest>} A promise that resolves to the created interaction request.
     */
    public async createIxRequest(type: "moi.Execute", args: SignerIx<InteractionRequest> | AnyIxOperation[] | AnyIxOperation): Promise<InteractionRequest>;
    /**
     * Creates an interaction request for either `moi.Simulate` or `moi.Execute`
     *
     * @param {string} type - The type of interaction request to create.
     * @param {SignerIx<InteractionRequest | SimulateInteractionRequest> | AnyIxOperation[] | AnyIxOperation} args - The arguments to create the interaction request.
     *
     * @returns {Promise<SimulateInteractionRequest | InteractionRequest>} A promise that resolves to the created interaction request.
     */
    public async createIxRequest(
        type: "moi.Simulate" | "moi.Execute",
        args: SignerIx<InteractionRequest | SimulateInteractionRequest> | AnyIxOperation[] | AnyIxOperation
    ): Promise<SimulateInteractionRequest | InteractionRequest> {
        const simulateIxRequest = await this.createSimulateIxRequest(args);

        if (type === "moi.Simulate") {
            return simulateIxRequest;
        }

        if (typeof args === "object" && "fuel_limit" in args && typeof args.fuel_limit === "number") {
            return { ...simulateIxRequest, fuel_limit: args.fuel_limit };
        }

        const simulation = await this.simulate(simulateIxRequest);
        const executeIxRequest = {
            ...simulateIxRequest,
            fuel_limit: simulation.fuel_spent,
        };

        const err = validateIxRequest("moi.Execute", executeIxRequest);

        if (err != null) {
            ErrorUtils.throwError(`Invalid interaction request: ${err.message}`, ErrorCode.INVALID_ARGUMENT, { ...err });
        }

        return executeIxRequest;
    }

    /**
     * Simulates an operation
     *
     * @param {AnyIxOperation} operation - The operation to simulate.
     * @param {SimulateOption} options - The options to use for simulation.
     *
     * @returns {Promise<Simulate>} A promise that resolves to the simulation result.
     */
    public async simulate(operation: AnyIxOperation, options?: SimulateOption): Promise<Simulate>;
    /**
     * Simulates multiple operations
     *
     * @param {AnyIxOperation[]} operations - The operations to simulate.
     * @param {SimulateOption} options - The options to use for simulation.
     *
     * @returns {Promise<Simulate>} A promise that resolves to the simulation result.
     */
    public async simulate(operations: AnyIxOperation[], options?: SimulateOption): Promise<Simulate>;
    /**
     * Simulates an interaction request
     *
     * @param {SignerIx<SimulateInteractionRequest>} ix - The interaction request to simulate.
     * @param {SimulateOption} option - The options to use for simulation.
     *
     * @returns {Promise<Simulate>} A promise that resolves to the simulation result.
     */
    public async simulate(ix: SignerIx<SimulateInteractionRequest>, option?: SimulateOption): Promise<Simulate>;
    /**
     * It a polymorphic function that can simulate an operation, multiple operations, or an interaction request.
     *
     * @param {AnyIxOperation | AnyIxOperation[] | SignerIx<SimulateInteractionRequest>} arg - The operation, multiple operations, or interaction request to simulate.
     * @param {SimulateOption} option - The options to use for simulation.
     *
     * @returns {Promise<Simulate>} A promise that resolves to the simulation result.
     *
     * @example
     * import { AssetStandard, HttpProvider, OpType, Wallet } from "js-moi-sdk";
     *
     * const host = "https://voyage-rpc.moi.technology/babylon/";
     * const provider = new HttpProvider(host);
     * const wallet = await Wallet.createRandom(provider);
     * const operation = {
     *     type: OpType.AssetCreate,
     *     payload: {
     *         standard: AssetStandard.MAS0,
     *         supply: 1000000,
     *         symbol: "DUMMY",
     *     },
     * };
     *
     * const simulation = await wallet.simulate(operation);
     */
    public async simulate(arg: SignerIx<SimulateInteractionRequest> | AnyIxOperation[] | AnyIxOperation, option?: SimulateOption): Promise<Simulate> {
        const request = await this.createIxRequest("moi.Simulate", arg);

        return await this.getProvider().simulate(request, option);
    }

    /**
     * Executes an operation.
     *
     * @param {AnyIxOperation} operation - The operation to execute
     *
     * @returns {Promise<InteractionResponse>} A promise that resolves to the interaction response.
     */
    public async execute(operation: AnyIxOperation): Promise<InteractionResponse>;
    /**
     * Executes multiple operations.
     *
     * @param {AnyIxOperation[]} operations - The operations to execute.
     *
     * @returns {Promise<InteractionResponse>} A promise that resolves to the interaction response.
     */
    public async execute(operations: AnyIxOperation[]): Promise<InteractionResponse>;
    /**
     * Executes an interaction request.
     *
     * @param {SignerIx<InteractionRequest>} ix - The interaction request to execute.
     *
     * @returns {Promise<InteractionResponse>} A promise that resolves to the interaction response.
     */
    public async execute(ix: SignerIx<InteractionRequest>): Promise<InteractionResponse>;
    /**
     * Executes an signed interaction request.
     *
     * @param {ExecuteIx} arg - The signed interaction request to execute.
     *
     * @returns {Promise<InteractionResponse>} A promise that resolves to the interaction response.
     */
    public async execute(request: ExecuteIx): Promise<InteractionResponse>;
    /**
     * Executes an operation, multiple operations, or an interaction request.
     *
     * @param {AnyIxOperation | AnyIxOperation[] | SignerIx<InteractionRequest> | ExecuteIx} arg - The operation, multiple operations, interaction request, or already signed request to execute.
     *
     * @returns {Promise<InteractionResponse>} A promise that resolves to the interaction response.
     *
     * @throws {Error} if the sequence number is outdated or the interaction request is invalid.
     *
     * @example
     * import { AssetStandard, HttpProvider, OpType, Wallet } from "js-moi-sdk";
     *
     * const host = "https://voyage-rpc.moi.technology/babylon/";
     * const provider = new HttpProvider(host);
     * const wallet = await Wallet.createRandom(provider);
     * const operation = {
     *     type: OpType.AssetCreate,
     *     payload: {
     *         standard: AssetStandard.MAS0,
     *         supply: 1000000,
     *         symbol: "DUMMY",
     *     },
     * };
     *
     * const ix = await wallet.execute(operation);
     * console.log(ix.hash);
     *
     * >> "0xfe1...19"
     */
    public async execute(arg: SignerIx<InteractionRequest> | AnyIxOperation | AnyIxOperation[] | ExecuteIx): Promise<InteractionResponse> {
        const { ecdsa_secp256k1: algorithm } = this.signingAlgorithms;

        // checking argument is an already signed request
        if (typeof arg === "object" && "interaction" in arg && "signatures" in arg) {
            if (!isHex(arg.interaction)) {
                ErrorUtils.throwError("Invalid interaction provided. Not a valid hex.", ErrorCode.INVALID_ARGUMENT, {
                    interaction: arg.interaction,
                });
            }

            if (!Array.isArray(arg.signatures)) {
                ErrorUtils.throwError("Invalid signatures provided. Not an array.", ErrorCode.INVALID_ARGUMENT, {
                    signatures: arg.signatures,
                });
            }

            return await this.getProvider().execute(arg);
        }

        const request = await this.createIxRequest("moi.Execute", arg);
        const latestSequence = await this.getLatestSequence();
        if (request.sender.sequence < latestSequence) {
            ErrorUtils.throwError(`The provided sequence number (${request.sender.sequence}) is outdated. The latest sequence is ${latestSequence}.`, ErrorCode.SEQUENCE_EXPIRED);
        }

        const error = validateIxRequest("moi.Execute", request);

        if (error != null) {
            ErrorUtils.throwError(`Invalid interaction request: ${error.message}`, ErrorCode.INVALID_ARGUMENT, error);
        }

        const signedRequest = await this.signInteraction(request, algorithm);

        return await this.getProvider().execute(signedRequest);
    }

    /**
     * Verifies the authenticity of a signature by performing signature verification
     * using the provided parameters.
     *
     * @param {Uint8Array} message - The message that was signed.
     * @param {string|Uint8Array} signature - The signature to verify, as a string or Buffer.
     * @param {string|Uint8Array} publicKey - The public key used for verification, as a string or Buffer.
     * @returns {boolean} A boolean indicating whether the signature is valid or not.
     * @throws {Error} if the signature is invalid or the signature byte is not recognized.
     */
    public verify(message: Uint8Array, signature: string | Uint8Array, publicKey: string | Uint8Array): boolean {
        let verificationKey: Uint8Array;

        if (typeof publicKey === "string") {
            verificationKey = hexToBytes(publicKey as string);
        } else {
            verificationKey = publicKey as Uint8Array;
        }

        if (verificationKey.length === 33) {
            verificationKey = verificationKey.slice(1);
        }

        const sig = new Signature();
        sig.unmarshall(signature);

        switch (sig.getSigByte()) {
            case 1: {
                const _sig = this.signingAlgorithms["ecdsa_secp256k1"];

                return _sig.verify(message, sig, verificationKey);
            }
            default: {
                ErrorUtils.throwError("Invalid signature provided. Unable to verify the signature.", ErrorCode.INVALID_SIGNATURE);
            }
        }
    }
}<|MERGE_RESOLUTION|>--- conflicted
+++ resolved
@@ -80,29 +80,6 @@
         };
     }
 
-<<<<<<< HEAD
-    /**
-     * Sets the fuel price for the signer.
-     *
-     * @param {number} fuelPrice - The fuel price to set.
-     * @returns {void}
-     * @throws {Error} if the fuel price is less than 1.
-     */
-    public setFuelPrice(fuelPrice: number): void {
-        if (fuelPrice < 1) {
-            ErrorUtils.throwError("Fuel price must be greater than or equal to 1", ErrorCode.INVALID_ARGUMENT, { fuelPrice });
-        }
-
-        this.fuelPrice = fuelPrice;
-    }
-
-    /**
-     * Returns the key ID of the signer.
-     *
-     * @returns {Promise<number>} A promise that resolves to the key ID of the signer.
-     */
-=======
->>>>>>> fda612a7
     public abstract getKeyId(): Promise<number>;
 
     /**
