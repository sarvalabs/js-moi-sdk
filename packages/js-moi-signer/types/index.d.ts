--- conflicted
+++ resolved
@@ -1,6 +1,6 @@
 import { Buffer } from "buffer";
-<<<<<<< HEAD
-import { AssetStandard, IxType } from "js-moi-utils";
+import { InteractionPayload } from "js-moi-providers";
+import { IxType } from "js-moi-utils";
 
 export interface ISignature {
     Digest(): Uint8Array;
@@ -15,12 +15,6 @@
 
     unmarshall(signature: Uint8Array | String): void
 }
-=======
-import { IxType } from "js-moi-utils";
-import { InteractionPayload } from "js-moi-providers";
-import Signature from "../src/signature";
-import ECDSA_S256 from "../src/ecdsa";
->>>>>>> 4c4867fe
 
 export interface SigType {
     prefix: number;
