--- conflicted
+++ resolved
@@ -1,7 +1,7 @@
 import { ErrorCode, ErrorUtils, hexToBytes, isHex, validateIxRequest } from "js-moi-utils";
 import ECDSA_S256 from "./ecdsa";
 import Signature from "./signature";
-<<<<<<< HEAD
+const DEFAULT_FUEL_PRICE = 1;
 /**
  * This is an abstract class that provides the base functionality for
  * signing and verifying messages and interactions. It also provides the ability to
@@ -53,9 +53,6 @@
  *      :returns: A promise that resolves to the signed interaction request.
  *
  */
-=======
-const DEFAULT_FUEL_PRICE = 1;
->>>>>>> 4d6a5888
 export class Signer {
     provider;
     /**
@@ -71,12 +68,6 @@
         };
     }
     /**
-<<<<<<< HEAD
-     * Connects the signer to a provider.
-     *
-     * @param {Provider} provider - The provider to connect to.
-     */
-=======
      * Sets the fuel price for the signer.
      *
      * @param {number} fuelPrice - The fuel price to set.
@@ -89,7 +80,11 @@
         }
         this.fuelPrice = fuelPrice;
     }
->>>>>>> 4d6a5888
+    /**
+     * Connects the signer to a provider.
+     *
+     * @param {Provider} provider - The provider to connect to.
+     */
     connect(provider) {
         this.provider = provider;
     }
