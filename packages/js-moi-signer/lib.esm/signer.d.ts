import type { Identifier } from "js-moi-identifiers";
import { ExecuteIx, InteractionResponse, Provider, SimulateOption, type SimulateInteractionRequest } from "js-moi-providers";
import { type AnyIxOperation, type Hex, type InteractionRequest, type Sender, type Simulate } from "js-moi-utils";
import type { SigningAlgorithms, SigType } from "../types";
export type SignerIx<T extends InteractionRequest | SimulateInteractionRequest> = Omit<T, "sender" | "fuel_price" | "fuel_limit"> & {
    sender?: Partial<Omit<Sender, "id">>;
    fuel_price?: InteractionRequest["fuel_price"];
} & (T extends InteractionRequest ? {
    fuel_limit?: InteractionRequest["fuel_limit"];
} : {});
/**
 * This is an abstract class that provides the base functionality for
 * signing and verifying messages and interactions. It also provides the ability to
 * create and execute interactions.
 *
 * Inheriting classes must implement the abstract methods ``getKeyId``, ``getIdentifier``,
 * ``sign``, and ``signInteraction``.
 *
 * .. js:method:: getKeyId
 *
 *      Retrieves the key ID of the participant.
 *
 *      `This is an abstract method that must be implemented by the inheriting class.`
 *
 *      :returns: A promise that resolves to the key ID of the participant.
 *
 * .. js:method:: getIdentifier
 *
 *      Retrieves the identifier of the participant.
 *
 *      `This is an abstract method that must be implemented by the inheriting class.`
 *
 *      :returns: A promise that resolves to the identifier of the signer.
 *
 * .. js:method:: sign
 *
 *      Signs a message using the provided signature type.
 *
 *      `This is an abstract method that must be implemented by the inheriting class.`
 *
 *      :param message: The message to sign.
 *      :type message: Hex | Uint8Array
 *      :param sig: The signature type to use.
 *      :type sig: SigType
 *
 *      :returns: A promise that resolves to the hex-encoded signed message.
 *
 * .. js:method:: signInteraction
 *
 *      Signs an interaction request using the provided signature type.
 *
 *      `This is an abstract method that must be implemented by the inheriting class.`
 *
 *      :param ix: The interaction request to sign.
 *      :type ix: InteractionRequest
 *      :param sig: The signature type to use.
 *      :type sig: SigType
 *
 *      :returns: A promise that resolves to the signed interaction request.
 *
 */
export declare abstract class Signer {
    private provider?;
    /**
     * The signing algorithms that the signer supports.
     * By default, the signer supports the `ecdsa_secp256k1` algorithm.
     */
    signingAlgorithms: SigningAlgorithms;
    constructor(provider?: Provider, signingAlgorithms?: SigningAlgorithms);
<<<<<<< HEAD
    /**
     * Sets the fuel price for the signer.
     *
     * @param {number} fuelPrice - The fuel price to set.
     * @returns {void}
     * @throws {Error} if the fuel price is less than 1.
     */
    setFuelPrice(fuelPrice: number): void;
    /**
     * Returns the key ID of the signer.
     *
     * @returns {Promise<number>} A promise that resolves to the key ID of the signer.
     */
=======
>>>>>>> fda612a7
    abstract getKeyId(): Promise<number>;
    /**
     * Returns the identifier of the signer.
     *
     * @returns {Promise<Identifier>} A promise that resolves to the identifier of the signer.
     */
    abstract getIdentifier(): Promise<Identifier>;
    /**
     * Signs a message using the provided signature type.
     *
     * @param {Hex|Uint8Array} message - The message to sign.
     * @param {SigType} sig - The signature type to use.
     *
     * @returns {Promise<Hex>} A promise that resolves to the signed message.
     */
    abstract sign(message: Hex | Uint8Array, sig: SigType): Promise<Hex>;
    /**
     * Signs an interaction request using the provided signature type.
     *
     * @param {InteractionRequest} ix - The interaction request to sign.
     * @param {SigType} sig - The signature type to use.
     *
     * @returns {Promise<ExecuteIx>} A promise that resolves to the signed interaction request.
     */
    abstract signInteraction(ix: InteractionRequest, sig: SigType): Promise<ExecuteIx>;
    /**
     * Connects the signer to a provider.
     *
     * @param {Provider} provider - The provider to connect to.
     */
    connect(provider: Provider): void;
    /**
     * Returns the provider that the signer is connected to.
     *
     * @returns {Provider} The provider that the signer is connected to.
     *
     * @throws {Error} if the provider is not initialized.
     */
    getProvider(): Provider;
    private getLatestSequence;
    private createIxRequestSender;
    private createSimulateIxRequest;
    /**
     * Creates an interaction request for either `moi.Simulate`
     *
     * @param {string} type - The type of interaction request to create.
     * @param {SignerIx<InteractionRequest> | AnyIxOperation[] | AnyIxOperation} args - The arguments to create the interaction request.
     *
     * @returns {Promise<SimulateInteractionRequest>} A promise that resolves to the created interaction request.
     */
    createIxRequest(type: "moi.Simulate", args: SignerIx<SimulateInteractionRequest> | AnyIxOperation[] | AnyIxOperation): Promise<SimulateInteractionRequest>;
    /**
     * Creates an interaction request for either `moi.Execute`
     *
     * @param {string} type - The type of interaction request to create.
     * @param {SignerIx<InteractionRequest> | AnyIxOperation[] | AnyIxOperation} args - The arguments to create the interaction request.
     *
     * @returns {Promise<InteractionRequest>} A promise that resolves to the created interaction request.
     */
    createIxRequest(type: "moi.Execute", args: SignerIx<InteractionRequest> | AnyIxOperation[] | AnyIxOperation): Promise<InteractionRequest>;
    /**
     * Simulates an operation
     *
     * @param {AnyIxOperation} operation - The operation to simulate.
     * @param {SimulateOption} options - The options to use for simulation.
     *
     * @returns {Promise<Simulate>} A promise that resolves to the simulation result.
     */
    simulate(operation: AnyIxOperation, options?: SimulateOption): Promise<Simulate>;
    /**
     * Simulates multiple operations
     *
     * @param {AnyIxOperation[]} operations - The operations to simulate.
     * @param {SimulateOption} options - The options to use for simulation.
     *
     * @returns {Promise<Simulate>} A promise that resolves to the simulation result.
     */
    simulate(operations: AnyIxOperation[], options?: SimulateOption): Promise<Simulate>;
    /**
     * Simulates an interaction request
     *
     * @param {SignerIx<SimulateInteractionRequest>} ix - The interaction request to simulate.
     * @param {SimulateOption} option - The options to use for simulation.
     *
     * @returns {Promise<Simulate>} A promise that resolves to the simulation result.
     */
    simulate(ix: SignerIx<SimulateInteractionRequest>, option?: SimulateOption): Promise<Simulate>;
    /**
     * Executes an operation.
     *
     * @param {AnyIxOperation} operation - The operation to execute
     *
     * @returns {Promise<InteractionResponse>} A promise that resolves to the interaction response.
     */
    execute(operation: AnyIxOperation): Promise<InteractionResponse>;
    /**
     * Executes multiple operations.
     *
     * @param {AnyIxOperation[]} operations - The operations to execute.
     *
     * @returns {Promise<InteractionResponse>} A promise that resolves to the interaction response.
     */
    execute(operations: AnyIxOperation[]): Promise<InteractionResponse>;
    /**
     * Executes an interaction request.
     *
     * @param {SignerIx<InteractionRequest>} ix - The interaction request to execute.
     *
     * @returns {Promise<InteractionResponse>} A promise that resolves to the interaction response.
     */
    execute(ix: SignerIx<InteractionRequest>): Promise<InteractionResponse>;
    /**
     * Executes an signed interaction request.
     *
     * @param {ExecuteIx} arg - The signed interaction request to execute.
     *
     * @returns {Promise<InteractionResponse>} A promise that resolves to the interaction response.
     */
    execute(request: ExecuteIx): Promise<InteractionResponse>;
    /**
     * Verifies the authenticity of a signature by performing signature verification
     * using the provided parameters.
     *
     * @param {Uint8Array} message - The message that was signed.
     * @param {string|Uint8Array} signature - The signature to verify, as a string or Buffer.
     * @param {string|Uint8Array} publicKey - The public key used for verification, as a string or Buffer.
     * @returns {boolean} A boolean indicating whether the signature is valid or not.
     * @throws {Error} if the signature is invalid or the signature byte is not recognized.
     */
    verify(message: Uint8Array, signature: string | Uint8Array, publicKey: string | Uint8Array): boolean;
}
//# sourceMappingURL=signer.d.ts.map<|MERGE_RESOLUTION|>--- conflicted
+++ resolved
@@ -67,22 +67,6 @@
      */
     signingAlgorithms: SigningAlgorithms;
     constructor(provider?: Provider, signingAlgorithms?: SigningAlgorithms);
-<<<<<<< HEAD
-    /**
-     * Sets the fuel price for the signer.
-     *
-     * @param {number} fuelPrice - The fuel price to set.
-     * @returns {void}
-     * @throws {Error} if the fuel price is less than 1.
-     */
-    setFuelPrice(fuelPrice: number): void;
-    /**
-     * Returns the key ID of the signer.
-     *
-     * @returns {Promise<number>} A promise that resolves to the key ID of the signer.
-     */
-=======
->>>>>>> fda612a7
     abstract getKeyId(): Promise<number>;
     /**
      * Returns the identifier of the signer.
