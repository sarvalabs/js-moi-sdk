<<<<<<< HEAD
import { hexToBytes } from "js-moi-utils";
import { ErrorCode, ErrorUtils } from "js-moi-utils";
import { ISignature } from "../types";
=======
import { ErrorCode, ErrorUtils, hexToBytes } from "js-moi-utils";
>>>>>>> 4c4867fe

export default class Signature implements ISignature {
    private prefix: Uint8Array;
    private digest: Uint8Array;
    private extraData: Uint8Array;
    private name: string

    constructor(prefix?: Uint8Array, digest?: Uint8Array, extraData?: Uint8Array, signatureName?: string) {
        this.prefix = prefix;
        this.digest = digest;
        this.extraData = extraData;
        this.name = signatureName
    }
    
    public unmarshall(signature: Uint8Array | String) {
        let sig: Uint8Array;
        if (typeof signature === "string") {
            sig = hexToBytes(signature)
        } else {
            sig = signature as Uint8Array
        }

        const sigLen = sig[1];
        this.prefix = sig.subarray(0, 2);
        this.digest = sig.subarray(2, 2 + sigLen);
        this.extraData = sig.subarray(2 + sigLen);
        this.name = this.getSignatureName(sig[0]);
    }
    

    public Digest(): Uint8Array {
        return this.digest;
    }

    /**
     * getSigByte
     *
     * Retrieves the signature byte of the signature prefix.
     *
     * @returns The signature byte as a number.
     * @throws Error if the signature byte is invalid.
     */
    public getSigByte(): number {
        if (typeof this.prefix[0] !== "number") {
            ErrorUtils.throwError(
                "Invalid signature byte.",
                ErrorCode.INVALID_SIGNATURE
            )
        }

        return this.prefix[0];
    }

    /**
     * getName
     *
     * Retrieves the name of the signature algorithm.
     *
     * @returns The name of the signature algorithm as a string.
     */
    public getName(): string {
        return this.name;
    }

    public Extra(): Uint8Array {
        return this.extraData;
    }

    public serialize(): Uint8Array {
        if (this.name === "") {
          ErrorUtils.throwError("Signature is not initialized", ErrorCode.NOT_INITIALIZED);
        }
      
        const finalSigBytesWithoutExtra = new Uint8Array([...this.prefix, ...this.digest]);
        const finalSigBytes = new Uint8Array([...finalSigBytesWithoutExtra, ...this.extraData]);
        
        return finalSigBytes;
    }

    /**
     * getSignatureName
     *
     * Retrieves the name of the signature algorithm based on the given signature index.
     *
     * @param sigIndex - The signature index used to determine the signature algorithm name.
     * @returns The name of the signature algorithm as a string.
     */
    private getSignatureName(sigIndex: number): string {
        switch (sigIndex) {
            case 1: return "ECDSA_S256";
            default: return "";
        }
    }
}<|MERGE_RESOLUTION|>--- conflicted
+++ resolved
@@ -1,10 +1,5 @@
-<<<<<<< HEAD
-import { hexToBytes } from "js-moi-utils";
-import { ErrorCode, ErrorUtils } from "js-moi-utils";
+import { ErrorCode, ErrorUtils, hexToBytes } from "js-moi-utils";
 import { ISignature } from "../types";
-=======
-import { ErrorCode, ErrorUtils, hexToBytes } from "js-moi-utils";
->>>>>>> 4c4867fe
 
 export default class Signature implements ISignature {
     private prefix: Uint8Array;
