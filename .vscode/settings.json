--- conflicted
+++ resolved
@@ -3,15 +3,6 @@
     "prettier.tabWidth": 4,
     "prettier.printWidth": 180,
     "prettier.experimentalTernaries": true,
-<<<<<<< HEAD
-    "search.exclude": {
-        "**/node_modules": true,
-        "**/bower_components": true,
-        "**/*.code-search": true,
-        "packages/*/lib.*/": true,
-        "docs/build/": true,
-        "coverage/": true
-=======
     "files.exclude": {
         "**/.git": true,
         "**/.svn": true,
@@ -19,7 +10,6 @@
         "**/CVS": true,
         "**/.DS_Store": true,
         "**/Thumbs.db": true
->>>>>>> 4d6a5888
     },
     "cSpell.words": ["callsite", "Callsites", "depolorize", "Depolorizer", "POLO", "polorizer"],
     "typescript.tsdk": "node_modules/typescript/lib"
