{
    "editor.formatOnSave": true,
<<<<<<< HEAD
    "editor.defaultFormatter": "esbenp.prettier-vscode",
    "search.exclude": {
        "**/node_modules": true,
        "**/bower_components": true,
        "**/*.code-search": true,
        "packages/*/lib.*/": true,
        "docs/build/": true,
        "coverage/": true
=======
    "prettier.tabWidth": 4,
    "prettier.printWidth": 180,
    "prettier.experimentalTernaries": true,
    "editor.tabSize": 4,
    "files.exclude": {
        "**/.git": true,
        "**/.svn": true,
        "**/.hg": true,
        "**/CVS": true,
        "**/.DS_Store": true,
        "**/Thumbs.db": true
>>>>>>> af7b4269
    },
    "cSpell.words": ["callsite", "Callsites", "POLO", "polorizer"],
    "typescript.tsdk": "node_modules/typescript/lib",
    "editor.codeActionsOnSave": {
        "source.fixAll.eslint": "always",
        "source.fixAll.ts": "always"
    },
    "[ignore]": {
        "editor.defaultFormatter": "foxundermoon.shell-format"
    }
}<|MERGE_RESOLUTION|>--- conflicted
+++ resolved
@@ -1,28 +1,6 @@
 {
     "editor.formatOnSave": true,
-<<<<<<< HEAD
     "editor.defaultFormatter": "esbenp.prettier-vscode",
-    "search.exclude": {
-        "**/node_modules": true,
-        "**/bower_components": true,
-        "**/*.code-search": true,
-        "packages/*/lib.*/": true,
-        "docs/build/": true,
-        "coverage/": true
-=======
-    "prettier.tabWidth": 4,
-    "prettier.printWidth": 180,
-    "prettier.experimentalTernaries": true,
-    "editor.tabSize": 4,
-    "files.exclude": {
-        "**/.git": true,
-        "**/.svn": true,
-        "**/.hg": true,
-        "**/CVS": true,
-        "**/.DS_Store": true,
-        "**/Thumbs.db": true
->>>>>>> af7b4269
-    },
     "cSpell.words": ["callsite", "Callsites", "POLO", "polorizer"],
     "typescript.tsdk": "node_modules/typescript/lib",
     "editor.codeActionsOnSave": {
