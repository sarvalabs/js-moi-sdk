{
  "name": "moi",
  "version": "0.6.0",
  "description": "JavaScript library to interact with MOI Protocol via RPC API",
  "private": true,
  "main": "packages/js-moi/lib.cjs/index.js",
  "module": "packages/js-moi/lib.esm/index.js",
  "packageManager": "npm@10.9.2",
  "scripts": {
    "build": "turbo run build",
    "build:clean": "turbo run build --force",
    "test": "jest --colors",
    "clean": "turbo run clean",
    "watch": "turbo run watch --continue --cache=local:r,remote:r --concurrency 11",
    "check-types": "turbo run check-types --continue",
    "clean:node_modules": "turbo run clean:node_modules",
    "pretest": "npm run build",
    "lint": "eslint ./packages/*",
    "lint:fix": "eslint ./packages/* --fix",
    "format": "prettier --write ./packages/*",
    "prepare": "husky"
  },
  "repository": {
    "type": "git",
    "url": "git+https://github.com/sarvalabs/js-moi-sdk.git"
  },
  "homepage": "https://github.com/sarvalabs/js-moi-sdk",
  "bugs": {
    "url": "https://github.com/sarvalabs/js-moi-sdk/issues"
  },
  "keywords": [
    "moichain",
    "moi",
    "js-moi-sdk"
  ],
  "workspaces": [
    "packages/*"
  ],
  "author": "",
  "license": "Apache-2.0 OR MIT",
  "devDependencies": {
    "@commitlint/cli": "^19.6.1",
    "@commitlint/config-conventional": "^19.6.0",
    "@eslint/js": "^9.19.0",
    "@types/jest": "^29.5.14",
    "@typescript-eslint/parser": "^8.21.0",
    "deepmerge": "^4.3.1",
    "eslint": "^9.19.0",
    "eslint-config-prettier": "^10.0.1",
    "eslint-import-resolver-typescript": "^3.7.0",
    "eslint-plugin-import": "^2.31.0",
    "eslint-plugin-prettier": "^5.2.3",
    "eslint-plugin-simple-import-sort": "^12.1.1",
    "globals": "^15.14.0",
    "husky": "^9.1.7",
    "jest": "^29.7.0",
    "jsdoc": "^4.0.4",
    "lint-staged": "^15.4.3",
    "prettier": "^3.4.2",
    "ts-jest": "^29.2.5",
<<<<<<< HEAD
    "turbo": "^2.3.4",
    "typescript": "^5.7.3",
    "typescript-eslint": "^8.21.0"
=======
    "turbo": "^2.4.2",
    "typescript": "^5.7.3"
>>>>>>> f2d5230d
  },
  "dependencies": {
    "js-polo": "^0.1.4"
  },
  "sideEffects": false
}<|MERGE_RESOLUTION|>--- conflicted
+++ resolved
@@ -58,14 +58,8 @@
     "lint-staged": "^15.4.3",
     "prettier": "^3.4.2",
     "ts-jest": "^29.2.5",
-<<<<<<< HEAD
-    "turbo": "^2.3.4",
-    "typescript": "^5.7.3",
-    "typescript-eslint": "^8.21.0"
-=======
     "turbo": "^2.4.2",
     "typescript": "^5.7.3"
->>>>>>> f2d5230d
   },
   "dependencies": {
     "js-polo": "^0.1.4"
