--- conflicted
+++ resolved
@@ -36,14 +36,9 @@
     "@types/aes-js": "^3.1.4",
     "@types/jest": "^29.4.0",
     "jest": "^29.4.3",
-<<<<<<< HEAD
     "jsdoc": "^4.0.2",
     "ts-jest": "^29.0.5",
     "ts-node": "10.9.2"
-=======
-    "ts-node": "10.9.2",
-    "ts-jest": "^29.0.5"
->>>>>>> af590b1e
   },
   "dependencies": {
     "@noble/hashes": "^1.1.5",
