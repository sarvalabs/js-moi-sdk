--- conflicted
+++ resolved
@@ -7,7 +7,6 @@
   "module": "packages/js-moi/lib.esm/index.js",
   "packageManager": "npm@10.9.2",
   "scripts": {
-<<<<<<< HEAD
     "build": "turbo run build",
     "build:clean": "turbo run build --force",
     "test": "jest --colors",
@@ -15,17 +14,9 @@
     "watch": "turbo run watch --continue --cache=local:r,remote:r --concurrency 11",
     "check-types": "turbo run check-types --continue",
     "clean:node_modules": "turbo run clean:node_modules",
+    "docs": "make -C docs html",
+    "dev:docs": "make -C docs watch",
     "pretest": "npm run build"
-=======
-    "clean": "find . -path ./node_modules -prune -o -type d \\( -name 'lib.cjs' -o -name 'lib.esm' \\) -exec rm -rf {} +",
-    "build": "./scripts/build.sh",
-    "watch": "tsc -b -w",
-    "test": "jest --color",
-    "test:network": "RUN_NETWORK_TEST=true npm run test",
-    "check-types": "tsc --noEmit",
-    "docs": "make -C docs html",
-    "dev:docs": "make -C docs watch"
->>>>>>> 26903612
   },
   "repository": {
     "type": "git",
@@ -51,10 +42,7 @@
     "jest": "^29.7.0",
     "jsdoc": "^4.0.4",
     "ts-jest": "^29.2.5",
-<<<<<<< HEAD
     "turbo": "^2.4.2",
-=======
->>>>>>> 26903612
     "typescript": "^5.7.3"
   },
   "dependencies": {
